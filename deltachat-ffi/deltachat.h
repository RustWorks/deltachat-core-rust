#ifndef __DELTACHAT_H__
#define __DELTACHAT_H__
#ifdef __cplusplus
extern "C" {
#endif


#ifndef PY_CFFI
#include <stdint.h>
#include <time.h>
#endif


typedef struct _dc_context   dc_context_t;
typedef struct _dc_accounts  dc_accounts_t;
typedef struct _dc_array     dc_array_t;
typedef struct _dc_chatlist  dc_chatlist_t;
typedef struct _dc_chat      dc_chat_t;
typedef struct _dc_msg       dc_msg_t;
typedef struct _dc_reactions dc_reactions_t;
typedef struct _dc_contact   dc_contact_t;
typedef struct _dc_lot       dc_lot_t;
typedef struct _dc_provider  dc_provider_t;
typedef struct _dc_event     dc_event_t;
typedef struct _dc_event_emitter dc_event_emitter_t;
typedef struct _dc_jsonrpc_instance dc_jsonrpc_instance_t;
typedef struct _dc_backup_provider dc_backup_provider_t;
typedef struct _dc_http_response dc_http_response_t;

// Alias for backwards compatibility, use dc_event_emitter_t instead.
typedef struct _dc_event_emitter dc_accounts_event_emitter_t;

/**
 * @mainpage Getting started
 *
 * This document describes how to handle the Delta Chat core library.
 * For general information about Delta Chat itself,
 * see <https://delta.chat> and <https://github.com/deltachat>.
 *
 * Let's start.
 *
 * First of all, you have to **create a context object**
 * bound to a database.
 * The database is a normal SQLite file with a "blob directory" beside it.
 * This will create "example.db" database and "example.db-blobs"
 * directory if they don't exist already:
 *
 * ~~~
 * dc_context_t* context = dc_context_new(NULL, "example.db", NULL);
 * ~~~
 *
 * After that, make sure you can **receive events from the context**.
 * For that purpose, create an event emitter you can ask for events.
 * If there is no event, the emitter will wait until there is one,
 * so, in many situations, you will do this in a thread:
 *
 * ~~~
 * void* event_handler(void* context)
 * {
 *     dc_event_emitter_t* emitter = dc_get_event_emitter(context);
 *     dc_event_t* event;
 *     while ((event = dc_get_next_event(emitter)) != NULL) {
 *         // use the event as needed, e.g. dc_event_get_id() returns the type.
 *         // once you're done, unref the event to avoid memory leakage:
 *         dc_event_unref(event);
 *     }
 *     dc_event_emitter_unref(emitter);
 * }
 *
 * static pthread_t event_thread;
 * pthread_create(&event_thread, NULL, event_handler, context);
 * ~~~
 *
 * The example above uses "pthreads",
 * however, you can also use anything else for thread handling.
 *
 * Now you can **configure the context:**
 *
 * ~~~
 * // use some real test credentials here
 * dc_set_config(context, "addr", "alice@example.org");
 * dc_set_config(context, "mail_pw", "***");
 * dc_configure(context);
 * ~~~
 *
 * dc_configure() returns immediately.
 * The configuration itself runs in the background and may take a while.
 * Once done, the #DC_EVENT_CONFIGURE_PROGRESS reports success
 * to the event_handler() you've defined above.
 *
 * The configuration result is saved in the database.
 * On subsequent starts it is not needed to call dc_configure()
 * (you can check this using dc_is_configured()).
 *
 * On a successfully configured context,
 * you can finally **connect to the servers:**
 *
 * ~~~
 * dc_start_io(context);
 * ~~~
 *
 * Now you can **send the first message:**
 *
 * ~~~
 * // use a real testing address here
 * uint32_t contact_id = dc_create_contact(context, NULL, "bob@example.org");
 * uint32_t chat_id    = dc_create_chat_by_contact_id(context, contact_id);
 *
 * dc_send_text_msg(context, chat_id, "Hi, here is my first message!");
 * ~~~
 *
 * dc_send_text_msg() returns immediately;
 * the sending itself is done in the background.
 * If you check the testing address (bob),
 * you should receive a normal e-mail.
 * Answer this e-mail in any e-mail program with "Got it!",
 * and the IO you started above will **receive the message**.
 *
 * You can then **list all messages** of a chat as follows:
 *
 * ~~~
 * dc_array_t* msglist = dc_get_chat_msgs(context, chat_id, 0, 0);
 * for (int i = 0; i < dc_array_get_cnt(msglist); i++)
 * {
 *     uint32_t  msg_id = dc_array_get_id(msglist, i);
 *     dc_msg_t* msg    = dc_get_msg(context, msg_id);
 *     char*     text   = dc_msg_get_text(msg);
 *
 *     printf("Message %i: %s\n", i+1, text);
 *
 *     dc_str_unref(text);
 *     dc_msg_unref(msg);
 * }
 * dc_array_unref(msglist);
 * ~~~
 *
 * This will output the following two lines:
 *
 * ~~~
 * Message 1: Hi, here is my first message!
 * Message 2: Got it!
 * ~~~
 *
 *
 * ## Thread safety
 *
 * All deltachat-core functions, unless stated otherwise, are thread-safe.
 * In particular, it is safe to pass the same dc_context_t pointer
 * to multiple functions running concurrently in different threads.
 *
 * All the functions are guaranteed not to use the reference passed to them
 * after returning. If the function spawns a long-running process,
 * such as dc_configure() or dc_imex(), it will ensure that the objects
 * passed to them are not deallocated as long as they are needed.
 * For example, it is safe to call dc_imex(context, ...) and
 * call dc_context_unref(context) immediately after return from dc_imex().
 * It is however **not safe** to call dc_context_unref(context) concurrently
 * until dc_imex() returns, because dc_imex() may have not increased
 * the reference count of dc_context_t yet.
 *
 * This means that the context may be still in use after
 * dc_context_unref() call.
 * For example, it is possible to start the import/export process,
 * call dc_context_unref(context) immediately after
 * and observe #DC_EVENT_IMEX_PROGRESS events via the event emitter.
 * Once dc_get_next_event() returns NULL,
 * it is safe to terminate the application.
 *
 * It is recommended to create dc_context_t in the main thread
 * and only call dc_context_unref() once other threads that may use it,
 * such as the event loop thread, are terminated.
 * Common mistake is to use dc_context_unref() as a way
 * to cause dc_get_next_event() return NULL and terminate event loop this way.
 * If event loop thread is inside a function taking dc_context_t
 * as an argument at the moment dc_context_unref() is called on the main thread,
 * the behavior is undefined.
 *
 * Recommended way to safely terminate event loop
 * and shutdown the application is
 * to use a boolean variable
 * indicating that the event loop should stop
 * and check it in the event loop thread
 * every time before calling dc_get_next_event().
 * To terminate the event loop, main thread should:
 * 1. Notify background threads,
 *    such as event loop (blocking in dc_get_next_event())
 *    and message processing loop (blocking in dc_wait_next_msgs()),
 *    that they should terminate by atomically setting the
 *    boolean flag in the memory
 *    shared between the main thread and background loop threads.
 * 2. Call dc_stop_io() or dc_accounts_stop_io(), depending
 *    on whether a single account or account manager is used.
 *    Stopping I/O is guaranteed to emit at least one event
 *    and interrupt the event loop even if it was blocked on dc_get_next_event().
 *    Stopping I/O is guaranteed to interrupt a single dc_wait_next_msgs().
 * 3. Wait until the event loop thread notices the flag,
 *    exits the event loop and terminates.
 * 4. Call dc_context_unref() or dc_accounts_unref().
 * 5. Keep calling dc_get_next_event() in a loop until it returns NULL,
 *    indicating that the contexts are deallocated.
 * 6. Terminate the application.
 *
 * When using C API via FFI in runtimes that use automatic memory management,
 * such as CPython, JVM or Node.js, take care to ensure the correct
 * shutdown order and avoid calling dc_context_unref() or dc_accounts_unref()
 * on the objects still in use in other threads,
 * e.g. by keeping a reference to the wrapper object.
 * The details depend on the runtime being used.
 *
 *
 * ## Class reference
 *
 * For a class reference, see the "Classes" link atop.
 *
 *
 * ## Further hints
 *
 * Here are some additional, unsorted hints that may be useful.
 *
 * - For `get`-functions, you have to unref the return value in some way.
 *
 * - Strings in function arguments or return values are usually UTF-8 encoded.
 *
 * - The issue-tracker for the core library is here:
 *   <https://github.com/deltachat/deltachat-core-rust/issues>
 *
 * If you need further assistance,
 * please do not hesitate to contact us
 * through the channels shown at https://delta.chat/en/contribute
 *
 * Please keep in mind, that your derived work
 * must respect the Mozilla Public License 2.0 of libdeltachat
 * and the respective licenses of the libraries libdeltachat links with.
 *
 * See you.
 */


/**
 * @class dc_context_t
 *
 * An object representing a single account.
 *
 * Each account is linked to an IMAP/SMTP account and uses a separate
 * SQLite database for offline functionality and for account related
 * settings.
 */

// create/open/config/information

/**
 * Create a new context object and try to open it without passphrase. If
 * database is encrypted, the result is the same as using
 * dc_context_new_closed() and the database should be opened with
 * dc_context_open() before using.
 *
 * @memberof dc_context_t
 * @param os_name Deprecated, pass NULL or empty string here.
 * @param dbfile The file to use to store the database,
 *     something like `~/file` won't work, use absolute paths.
 * @param blobdir Deprecated, pass NULL or an empty string here.
 * @return A context object with some public members.
 *     The object must be passed to the other context functions
 *     and must be freed using dc_context_unref() after usage.
 */
dc_context_t*   dc_context_new               (const char* os_name, const char* dbfile, const char* blobdir);


/**
 * Create a new context object. After creation it is usually opened with
 * dc_context_open() and started with dc_start_io() so it is connected and
 * mails are fetched.
 *
 * @memberof dc_context_t
 * @param dbfile The file to use to store the database,
 *     something like `~/file` won't work, use absolute paths.
 * @return A context object with some public members.
 *     The object must be passed to the other context functions
 *     and must be freed using dc_context_unref() after usage.
 *
 * If you want to use multiple context objects at the same time,
 * this can be managed using dc_accounts_t.
 */
dc_context_t*   dc_context_new_closed        (const char* dbfile);


/**
 * Opens the database with the given passphrase. This can only be used on
 * closed context, such as created by dc_context_new_closed(). If the database
 * is new, this operation sets the database passphrase. For existing databases
 * the passphrase should be the one used to encrypt the database the first
 * time.
 *
 * @memberof dc_context_t
 * @param context The context object.
 * @param passphrase The passphrase to use with the database. Pass NULL or
 * empty string to use no passphrase and no encryption.
 * @return 1 if the database is opened with this passphrase, 0 if the
 * passphrase is incorrect and on error.
 */
int             dc_context_open              (dc_context_t *context, const char* passphrase);


/**
 * Changes the passphrase on the open database.
 * Existing database must already be encrypted and the passphrase cannot be NULL or empty.
 * It is impossible to encrypt unencrypted database with this method and vice versa.
 *
 * @memberof dc_context_t
 * @param context The context object.
 * @param passphrase The new passphrase.
 * @return 1 on success, 0 on error.
 */
int             dc_context_change_passphrase (dc_context_t* context, const char* passphrase);


/**
 * Returns 1 if database is open.
 *
 * @memberof dc_context_t
 * @param context The context object.
 * @return 1 if database is open, 0 if database is closed.
 */
int             dc_context_is_open           (dc_context_t *context);


/**
 * Free a context object.
 *
 * You have to call this function
 * also for accounts returned by dc_accounts_get_account() or dc_accounts_get_selected_account().
 *
 * @memberof dc_context_t
 * @param context The context object as created by dc_context_new(),
 *     dc_accounts_get_account() or dc_accounts_get_selected_account().
 *     If NULL is given, nothing is done.
 */
void            dc_context_unref             (dc_context_t* context);


/**
 * Get the ID of a context object.
 * Each context has an ID assigned.
 * If the context was created through the dc_accounts_t account manager,
 * the ID is unique, no other context handled by the account manager will have the same ID.
 * If the context was created by dc_context_new(), a random ID is assigned.
 *
 * @memberof dc_context_t
 * @param context The context object as created e.g. by dc_accounts_get_account() or dc_context_new().
 * @return The context-id.
 */
uint32_t        dc_get_id                    (dc_context_t* context);


/**
 * Create the event emitter that is used to receive events.
 * The library will emit various @ref DC_EVENT events, such as "new message", "message read" etc.
 * To get these events, you have to create an event emitter using this function
 * and call dc_get_next_event() on the emitter.
 *
 * @memberof dc_context_t
 * @param context The context object as created by dc_context_new().
 * @return Returns the event emitter, NULL on errors.
 *     Must be freed using dc_event_emitter_unref() after usage.
 *
 * Note: Use only one event emitter per context.
 * Having more than one event emitter running at the same time on the same context
 * will result in events being randomly delivered to one of the emitters.
 */
dc_event_emitter_t* dc_get_event_emitter(dc_context_t* context);


/**
 * Get the blob directory.
 *
 * @memberof dc_context_t
 * @param context The context object.
 * @return The blob directory associated with the context object, empty string if unset or on errors. NULL is never returned.
 *     The returned string must be released using dc_str_unref().
 */
char*           dc_get_blobdir               (const dc_context_t* context);


/**
 * Configure the context. The configuration is handled by key=value pairs as:
 *
 * - `addr`         = address to display (always needed)
 * - `mail_server`  = IMAP-server, guessed if left out
 * - `mail_user`    = IMAP-username, guessed if left out
 * - `mail_pw`      = IMAP-password (always needed)
 * - `mail_port`    = IMAP-port, guessed if left out
 * - `mail_security`= IMAP-socket, one of @ref DC_SOCKET, defaults to #DC_SOCKET_AUTO
 * - `send_server`  = SMTP-server, guessed if left out
 * - `send_user`    = SMTP-user, guessed if left out
 * - `send_pw`      = SMTP-password, guessed if left out
 * - `send_port`    = SMTP-port, guessed if left out
 * - `send_security`= SMTP-socket, one of @ref DC_SOCKET, defaults to #DC_SOCKET_AUTO
 * - `server_flags` = IMAP-/SMTP-flags as a combination of @ref DC_LP flags, guessed if left out
 * - `socks5_enabled` = SOCKS5 enabled
 * - `socks5_host` = SOCKS5 proxy server host
 * - `socks5_port` = SOCKS5 proxy server port
 * - `socks5_user` = SOCKS5 proxy username
 * - `socks5_password` = SOCKS5 proxy password
 * - `imap_certificate_checks` = how to check IMAP certificates, one of the @ref DC_CERTCK flags, defaults to #DC_CERTCK_AUTO (0)
 * - `smtp_certificate_checks` = how to check SMTP certificates, one of the @ref DC_CERTCK flags, defaults to #DC_CERTCK_AUTO (0)
 * - `displayname`  = Own name to use when sending messages. MUAs are allowed to spread this way e.g. using CC, defaults to empty
 * - `selfstatus`   = Own status to display, e.g. in e-mail footers, defaults to empty
 * - `selfavatar`   = File containing avatar. Will immediately be copied to the 
 *                    `blobdir`; the original image will not be needed anymore.
 *                    NULL to remove the avatar.
 *                    As for `displayname` and `selfstatus`, also the avatar is sent to the recipients.
 *                    To save traffic, however, the avatar is attached only as needed
 *                    and also recoded to a reasonable size.
 * - `e2ee_enabled` = 0=no end-to-end-encryption, 1=prefer end-to-end-encryption (default)
 * - `mdns_enabled` = 0=do not send or request read receipts,
 *                    1=send and request read receipts (default)
 * - `bcc_self`     = 0=do not send a copy of outgoing messages to self (default),
 *                    1=send a copy of outgoing messages to self.
 *                    Sending messages to self is needed for a proper multi-account setup,
 *                    however, on the other hand, may lead to unwanted notifications in non-delta clients.
 * - `sentbox_watch`= 1=watch `Sent`-folder for changes,
 *                    0=do not watch the `Sent`-folder (default),
 *                    changes require restarting IO by calling dc_stop_io() and then dc_start_io().
 * - `mvbox_move`   = 1=detect chat messages,
 *                    move them to the `DeltaChat` folder,
 *                    and watch the `DeltaChat` folder for updates (default),
 *                    0=do not move chat-messages
 *                    changes require restarting IO by calling dc_stop_io() and then dc_start_io().
 * - `only_fetch_mvbox` = 1=Do not fetch messages from folders other than the
 *                    `DeltaChat` folder. Messages will still be fetched from the
 *                    spam folder and `sendbox_watch` will also still be respected
 *                    if enabled.
 *                    0=watch all folders normally (default)
 *                    changes require restarting IO by calling dc_stop_io() and then dc_start_io().
 * - `show_emails`  = DC_SHOW_EMAILS_OFF (0)=
 *                    show direct replies to chats only,
 *                    DC_SHOW_EMAILS_ACCEPTED_CONTACTS (1)=
 *                    also show all mails of confirmed contacts,
 *                    DC_SHOW_EMAILS_ALL (2)=
 *                    also show mails of unconfirmed contacts (default).
 * - `key_gen_type` = DC_KEY_GEN_DEFAULT (0)=
 *                    generate recommended key type (default),
 *                    DC_KEY_GEN_RSA2048 (1)=
 *                    generate RSA 2048 keypair
 *                    DC_KEY_GEN_ED25519 (2)=
 *                    generate Curve25519 keypair
 *                    DC_KEY_GEN_RSA4096 (3)=
 *                    generate RSA 4096 keypair
 * - `save_mime_headers` = 1=save mime headers
 *                    and make dc_get_mime_headers() work for subsequent calls,
 *                    0=do not save mime headers (default)
 * - `delete_device_after` = 0=do not delete messages from device automatically (default),
 *                    >=1=seconds, after which messages are deleted automatically from the device.
 *                    Messages in the "saved messages" chat (see dc_chat_is_self_talk()) are skipped.
 *                    Messages are deleted whether they were seen or not, the UI should clearly point that out.
 *                    See also dc_estimate_deletion_cnt().
 * - `delete_server_after` = 0=do not delete messages from server automatically (default),
 *                    1=delete messages directly after receiving from server, mvbox is skipped.
 *                    >1=seconds, after which messages are deleted automatically from the server, mvbox is used as defined.
 *                    "Saved messages" are deleted from the server as well as
 *                    e-mails matching the `show_emails` settings above, the UI should clearly point that out.
 *                    See also dc_estimate_deletion_cnt().
 * - `media_quality` = DC_MEDIA_QUALITY_BALANCED (0) =
 *                    good outgoing images/videos/voice quality at reasonable sizes (default)
 *                    DC_MEDIA_QUALITY_WORSE (1)
 *                    allow worse images/videos/voice quality to gain smaller sizes,
 *                    suitable for providers or areas known to have a bad connection.
 *                    The library uses the `media_quality` setting to use different defaults
 *                    for recoding images sent with type #DC_MSG_IMAGE.
 *                    If needed, recoding other file types is up to the UI.
 * - `webrtc_instance` = webrtc instance to use for videochats in the form
 *                    `[basicwebrtc:|jitsi:]https://example.com/subdir#roomname=$ROOM`
 *                    if the URL is prefixed by `basicwebrtc`, the server is assumed to be of the type
 *                    https://github.com/cracker0dks/basicwebrtc which some UIs have native support for.
 *                    The type `jitsi:` may be handled by external apps.
 *                    If no type is prefixed, the videochat is handled completely in a browser.
 * - `bot`          = Set to "1" if this is a bot.
 *                    Prevents adding the "Device messages" and "Saved messages" chats,
 *                    adds Auto-Submitted header to outgoing messages,
 *                    accepts contact requests automatically (calling dc_accept_chat() is not needed for bots)
 *                    and does not cut large incoming text messages.
 * - `last_msg_id` = database ID of the last message processed by the bot.
 *                   This ID and IDs below it are guaranteed not to be returned
 *                   by dc_get_next_msgs() and dc_wait_next_msgs().
 *                   The value is updated automatically
 *                   when dc_markseen_msgs() is called,
 *                   but the bot can also set it manually if it processed
 *                   the message but does not want to mark it as seen.
 *                   For most bots calling `dc_markseen_msgs()` is the
 *                   recommended way to update this value
 *                   even for self-sent messages.
 * - `fetch_existing_msgs` = 1=fetch most recent existing messages on configure (default),
 *                    0=do not fetch existing messages on configure.
 *                    In both cases, existing recipients are added to the contact database.
 * - `disable_idle` = 1=disable IMAP IDLE even if the server supports it,
 *                    0=use IMAP IDLE if the server supports it.
 *                    This is a developer option used for testing polling used as an IDLE fallback.
 * - `download_limit` = Messages up to this number of bytes are downloaded automatically.
 *                    For larger messages, only the header is downloaded and a placeholder is shown.
 *                    These messages can be downloaded fully using dc_download_full_msg() later.
 *                    The limit is compared against raw message sizes, including headers.
 *                    The actually used limit may be corrected
 *                    to not mess up with non-delivery-reports or read-receipts.
 *                    0=no limit (default).
 *                    Changes affect future messages only.
<<<<<<< HEAD
 * - `verified_one_on_one_chats` = Feature flag for verified 1:1 chats; the UI should set it
 *                    to 1 if it supports verified 1:1 chats.
 *                    Regardless of this setting, `dc_chat_is_protected()` returns true while the key is verified,
 *                    and when the key changes, an info message is posted into the chat.
 *                    0=Nothing else happens when the key changes.
 *                    1=After the key changed, `dc_chat_can_send()` returns false and `dc_chat_is_protection_broken()` returns true
 *                    until `dc_accept_chat()` is called.
=======
 * - `gossip_period` = How often to gossip Autocrypt keys in chats with multiple recipients, in
 *                    seconds. 2 days by default.
 *                    This is not supposed to be changed by UIs and only used for testing.
>>>>>>> a87635dc
 * - `ui.*`         = All keys prefixed by `ui.` can be used by the user-interfaces for system-specific purposes.
 *                    The prefix should be followed by the system and maybe subsystem,
 *                    e.g. `ui.desktop.foo`, `ui.desktop.linux.bar`, `ui.android.foo`, `ui.dc40.bar`, `ui.bot.simplebot.baz`.
 *                    These keys go to backups and allow easy per-account settings when using @ref dc_accounts_t,
 *                    however, are not handled by the core otherwise.
 *
 * If you want to retrieve a value, use dc_get_config().
 *
 * @memberof dc_context_t
 * @param context The context object.
 * @param key The option to change, see above.
 * @param value The value to save for "key"
 * @return 0=failure, 1=success
 */
int             dc_set_config                (dc_context_t* context, const char* key, const char* value);


/**
 * Get a configuration option.
 * The configuration option is set by dc_set_config() or by the library itself.
 *
 * Beside the options shown at dc_set_config(),
 * this function can be used to query some global system values:
 *
 * - `sys.version` = get the version string e.g. as `1.2.3` or as `1.2.3special4`.
 * - `sys.msgsize_max_recommended` = maximal recommended attachment size in bytes.
 *                    All possible overheads are already subtracted and this value can be used e.g. for direct comparison
 *                    with the size of a file the user wants to attach. If an attachment is larger than this value,
 *                    an error (no warning as it should be shown to the user) is logged but the attachment is sent anyway.
 * - `sys.config_keys` = get a space-separated list of all config-keys available.
 *                    The config-keys are the keys that can be passed to the parameter `key` of this function.
 * - `quota_exceeding` = 0: quota is unknown or in normal range;
 *                    >=80: quota is about to exceed, the value is the concrete percentage,
 *                    a device message is added when that happens, however, that value may still be interesting for bots.
 *
 * @memberof dc_context_t
 * @param context The context object. For querying system values, this can be NULL.
 * @param key The key to query.
 * @return Returns current value of "key", if "key" is unset, the default
 *     value is returned. The returned value must be released using dc_str_unref(), NULL is never
 *     returned. If there is an error an empty string will be returned.
 */
char*           dc_get_config                (dc_context_t* context, const char* key);


/**
 * Set stock string translation.
 *
 * The function will emit warnings if it returns an error state.
 *
 * @memberof dc_context_t
 * @param context The context object.
 * @param stock_id The integer ID of the stock message, one of the @ref DC_STR constants.
 * @param stock_msg The message to be used.
 * @return int (==0 on error, 1 on success)
 */
int             dc_set_stock_translation(dc_context_t* context, uint32_t stock_id, const char* stock_msg);


/**
 * Set configuration values from a QR code.
 * Before this function is called, dc_check_qr() should confirm the type of the
 * QR code is DC_QR_ACCOUNT, DC_QR_LOGIN or DC_QR_WEBRTC_INSTANCE.
 *
 * Internally, the function will call dc_set_config() with the appropriate keys,
 * e.g. `addr` and `mail_pw` for DC_QR_ACCOUNT and DC_QR_LOGIN
 * or `webrtc_instance` for DC_QR_WEBRTC_INSTANCE.
 *
 * @memberof dc_context_t
 * @param context The context object.
 * @param qr The scanned QR code.
 * @return int (==0 on error, 1 on success)
 */
int             dc_set_config_from_qr   (dc_context_t* context, const char* qr);


/**
 * Get information about the context.
 *
 * The information is returned by a multi-line string
 * and contains information about the current configuration.
 *
 * If the context is not open or configured only a subset of the information
 * will be available. There is no guarantee about which information will be
 * included when however.
 *
 * @memberof dc_context_t
 * @param context The context object.
 * @return The string which must be released using dc_str_unref() after usage. Never returns NULL.
 */
char*           dc_get_info                  (const dc_context_t* context);


/**
 * Get URL that can be used to initiate an OAuth2 authorization.
 *
 * If an OAuth2 authorization is possible for a given e-mail address,
 * this function returns the URL that should be opened in a browser.
 *
 * If the user authorizes access,
 * the given redirect_uri is called by the provider.
 * It's up to the UI to handle this call.
 *
 * The provider will attach some parameters to the URL,
 * most important the parameter `code` that should be set as the `mail_pw`.
 * With `server_flags` set to #DC_LP_AUTH_OAUTH2,
 * dc_configure() can be called as usual afterwards.
 *
 * @memberof dc_context_t
 * @param context The context object.
 * @param addr E-mail address the user has entered.
 *     In case the user selects a different e-mail address during
 *     authorization, this is corrected in dc_configure()
 * @param redirect_uri URL that will get `code` that is used as `mail_pw` then.
 *     Not all URLs are allowed here, however, the following should work:
 *     `chat.delta:/PATH`, `http://localhost:PORT/PATH`,
 *     `https://localhost:PORT/PATH`, `urn:ietf:wg:oauth:2.0:oob`
 *     (the latter just displays the code the user can copy+paste then)
 * @return URL that can be opened in the browser to start OAuth2.
 *     Returned strings must be released using dc_str_unref().
 *     If OAuth2 is not possible for the given e-mail address, NULL is returned.
 */
char*           dc_get_oauth2_url            (dc_context_t* context, const char* addr, const char* redirect_uri);


#define DC_CONNECTIVITY_NOT_CONNECTED        1000
#define DC_CONNECTIVITY_CONNECTING           2000
#define DC_CONNECTIVITY_WORKING              3000
#define DC_CONNECTIVITY_CONNECTED            4000


/**
 * Get the current connectivity, i.e. whether the device is connected to the IMAP server.
 * One of:
 * - DC_CONNECTIVITY_NOT_CONNECTED (1000-1999): Show e.g. the string "Not connected" or a red dot
 * - DC_CONNECTIVITY_CONNECTING (2000-2999): Show e.g. the string "Connecting…" or a yellow dot
 * - DC_CONNECTIVITY_WORKING (3000-3999): Show e.g. the string "Getting new messages" or a spinning wheel
 * - DC_CONNECTIVITY_CONNECTED (>=4000): Show e.g. the string "Connected" or a green dot
 *
 * We don't use exact values but ranges here so that we can split up
 * states into multiple states in the future.
 *
 * Meant as a rough overview that can be shown 
 * e.g. in the title of the main screen.
 *
 * If the connectivity changes, a #DC_EVENT_CONNECTIVITY_CHANGED will be emitted.
 *
 * @memberof dc_context_t
 * @param context The context object.
 * @return The current connectivity.
 */
int             dc_get_connectivity          (dc_context_t* context);


/**
 * Get an overview of the current connectivity, and possibly more statistics.
 * Meant to give the user more insight about the current status than
 * the basic connectivity info returned by dc_get_connectivity(); show this
 * e.g., if the user taps on said basic connectivity info.
 *
 * If this page changes, a #DC_EVENT_CONNECTIVITY_CHANGED will be emitted.
 *
 * This comes as an HTML from the core so that we can easily improve it
 * and the improvement instantly reaches all UIs.
 *
 * @memberof dc_context_t
 * @param context The context object.
 * @return An HTML page with some info about the current connectivity and status.
 */
char*           dc_get_connectivity_html     (dc_context_t* context);


/**
 * Standalone version of dc_accounts_all_work_done().
 * Only used by the python tests.
 */
int             dc_all_work_done             (dc_context_t* context);


// connect

/**
 * Configure a context.
 * During configuration IO must not be started,
 * if needed stop IO using dc_accounts_stop_io() or dc_stop_io() first.
 * If the context is already configured,
 * this function will try to change the configuration.
 *
 * - Before you call this function,
 *   you must set at least `addr` and `mail_pw` using dc_set_config().
 *
 * - Use `mail_user` to use a different user name than `addr`
 *   and `send_pw` to use a different password for the SMTP server.
 *
 *     - If _no_ more options are specified,
 *       the function **uses autoconfigure/autodiscover**
 *       to get the full configuration from well-known URLs.
 *
 *     - If _more_ options as `mail_server`, `mail_port`, `send_server`,
 *       `send_port`, `send_user` or `server_flags` are specified,
 *       **autoconfigure/autodiscover is skipped**.
 *
 * While dc_configure() returns immediately,
 * the started configuration-job may take a while.
 *
 * During configuration, #DC_EVENT_CONFIGURE_PROGRESS events are emitted;
 * they indicate a successful configuration as well as errors
 * and may be used to create a progress bar.
 *
 * Additional calls to dc_configure() while a config-job is running are ignored.
 * To interrupt a configuration prematurely, use dc_stop_ongoing_process();
 * this is not needed if #DC_EVENT_CONFIGURE_PROGRESS reports success.
 *
 * If #DC_EVENT_CONFIGURE_PROGRESS reports failure,
 * the core continues to use the last working configuration
 * and parameters as `addr`, `mail_pw` etc. are set to that.
 *
 * @memberof dc_context_t
 * @param context The context object.
 *
 * There is no need to call dc_configure() on every program start,
 * the configuration result is saved in the database
 * and you can use the connection directly:
 *
 * ~~~
 * if (!dc_is_configured(context)) {
 *     dc_configure(context);
 *     // wait for progress events
 * }
 * ~~~
 */
void            dc_configure                 (dc_context_t* context);


/**
 * Check if the context is already configured.
 *
 * Typically, for unconfigured accounts, the user is prompted
 * to enter some settings and dc_configure() is called in a thread then.
 *
 * A once successfully configured context cannot become unconfigured again;
 * if a subsequent call to dc_configure() fails,
 * the prior configuration is used.
 *
 * However, of course, also a configuration may stop working,
 * as e.g. the password was changed on the server.
 * To check that use e.g. dc_get_connectivity().
 *
 * @memberof dc_context_t
 * @param context The context object.
 * @return 1=context is configured and can be used;
 *     0=context is not configured and a configuration by dc_configure() is required.
 */
int             dc_is_configured   (const dc_context_t* context);


/**
 * Start job and IMAP/SMTP tasks.
 * If IO is already running, nothing happens.
 *
 * If the context was created by the dc_accounts_t account manager,
 * use dc_accounts_start_io() instead of this function.
 *
 * @memberof dc_context_t
 * @param context The context object as created by dc_context_new().
 */
void            dc_start_io     (dc_context_t* context);

/**
 * Stop job, IMAP, SMTP and other tasks and return when they
 * are finished.
 *
 * Even if IO is not running, there may be pending tasks,
 * so this function should always be called before releasing
 * context to ensure clean termination of event loop.
 *
 * If the context was created by the dc_accounts_t account manager,
 * use dc_accounts_stop_io() instead of this function.
 *
 * @memberof dc_context_t
 * @param context The context object as created by dc_context_new().
 */
void            dc_stop_io(dc_context_t* context);

/**
 * This function should be called when there is a hint
 * that the network is available again,
 * e.g. as a response to system event reporting network availability.
 * The library will try to send pending messages out immediately.
 *
 * Moreover, to have a reliable state
 * when the app comes to foreground with network available,
 * it may be reasonable to call the function also at that moment.
 *
 * It is okay to call the function unconditionally when there is
 * network available, however, calling the function
 * _without_ having network may interfere with the backoff algorithm
 * and will led to let the jobs fail faster, with fewer retries
 * and may avoid messages being sent out.
 *
 * Finally, if the context was created by the dc_accounts_t account manager,
 * use dc_accounts_maybe_network() instead of this function.
 *
 * @memberof dc_context_t
 * @param context The context as created by dc_context_new().
 */
void            dc_maybe_network             (dc_context_t* context);



/**
 * Save a keypair as the default keys for the user.
 *
 * This API is only for testing purposes and should not be used as part of a
 * normal application, use the import-export APIs instead.
 *
 * This saves a public/private keypair as the default keypair in the context.
 * It allows avoiding having to generate a secret key for unittests which need
 * one.
 *
 * @memberof dc_context_t
 * @param context The context as created by dc_context_new().
 * @param addr The e-mail address of the user. This must match the
 *    configured_addr setting of the context as well as the UID of the key.
 * @param public_data Ignored, actual public key is extracted from secret_data.
 * @param secret_data ASCII armored secret key.
 * @return 1 on success, 0 on failure.
 */
int             dc_preconfigure_keypair        (dc_context_t* context, const char *addr, const char *public_data, const char *secret_data);


// handle chatlists

#define         DC_GCL_ARCHIVED_ONLY         0x01
#define         DC_GCL_NO_SPECIALS           0x02
#define         DC_GCL_ADD_ALLDONE_HINT      0x04
#define         DC_GCL_FOR_FORWARDING        0x08


/**
 * Get a list of chats.
 * The list can be filtered by query parameters.
 *
 * The list is already sorted and starts with the most recent chat in use.
 * The sorting takes care of invalid sending dates, drafts and chats without messages.
 * Clients should not try to re-sort the list as this would be an expensive action
 * and would result in inconsistencies between clients.
 *
 * To get information about each entry, use e.g. dc_chatlist_get_summary().
 *
 * By default, the function adds some special entries to the list.
 * These special entries can be identified by the ID returned by dc_chatlist_get_chat_id():
 * - DC_CHAT_ID_ARCHIVED_LINK (6) - this special chat is present if the user has
 *   archived _any_ chat using dc_set_chat_visibility(). The UI should show a link as
 *   "Show archived chats", if the user clicks this item, the UI should show a
 *   list of all archived chats that can be created by this function hen using
 *   the DC_GCL_ARCHIVED_ONLY flag.
 * - DC_CHAT_ID_ALLDONE_HINT (7) - this special chat is present
 *   if DC_GCL_ADD_ALLDONE_HINT is added to listflags
 *   and if there are only archived chats.
 *
 * @memberof dc_context_t
 * @param context The context object as returned by dc_context_new().
 * @param flags A combination of flags:
 *     - if the flag DC_GCL_ARCHIVED_ONLY is set, only archived chats are returned.
 *       if DC_GCL_ARCHIVED_ONLY is not set, only unarchived chats are returned and
 *       the pseudo-chat DC_CHAT_ID_ARCHIVED_LINK is added if there are _any_ archived
 *       chats
 *     - the flag DC_GCL_FOR_FORWARDING sorts "Saved messages" to the top of the chatlist
 *       and hides the "Device chat" and contact requests.
 *       typically used on forwarding, may be combined with DC_GCL_NO_SPECIALS
 *       to also hide the archive link.
 *     - if the flag DC_GCL_NO_SPECIALS is set, archive link is not added
 *       to the list (may be used e.g. for selecting chats on forwarding, the flag is
 *       not needed when DC_GCL_ARCHIVED_ONLY is already set)
 *     - if the flag DC_GCL_ADD_ALLDONE_HINT is set, DC_CHAT_ID_ALLDONE_HINT
 *       is added as needed.
 * @param query_str An optional query for filtering the list. Only chats matching this query
 *     are returned. Give NULL for no filtering.
 * @param query_id An optional contact ID for filtering the list. Only chats including this contact ID
 *     are returned. Give 0 for no filtering.
 * @return A chatlist as an dc_chatlist_t object.
 *     On errors, NULL is returned.
 *     Must be freed using dc_chatlist_unref() when no longer used.
 *
 * See also: dc_get_chat_msgs() to get the messages of a single chat.
 */
dc_chatlist_t*  dc_get_chatlist              (dc_context_t* context, int flags, const char* query_str, uint32_t query_id);


// handle chats

/**
 * Create a normal chat with a single user. To create group chats,
 * see dc_create_group_chat().
 *
 * If a chat already exists, this ID is returned, otherwise a new chat is created;
 * to get the chat messages, use dc_get_chat_msgs().
 *
 * @memberof dc_context_t
 * @param context The context object as returned from dc_context_new().
 * @param contact_id The contact ID to create the chat for. If there is already
 *     a chat with this contact, the already existing ID is returned.
 * @return The created or reused chat ID on success. 0 on errors.
 */
uint32_t        dc_create_chat_by_contact_id (dc_context_t* context, uint32_t contact_id);


/**
 * Check, if there is a normal chat with a given contact.
 * To get the chat messages, use dc_get_chat_msgs().
 *
 * @memberof dc_context_t
 * @param context The context object as returned from dc_context_new().
 * @param contact_id The contact ID to check.
 * @return If there is a normal chat with the given contact_id, this chat_id is
 *     returned. If there is no normal chat with the contact_id, the function
 *     returns 0.
 */
uint32_t        dc_get_chat_id_by_contact_id (dc_context_t* context, uint32_t contact_id);


/**
 * Prepare a message for sending.
 *
 * Call this function if the file to be sent is still in creation.
 * Once you're done with creating the file, call dc_send_msg() as usual
 * and the message will really be sent.
 *
 * This is useful as the user can already send the next messages while
 * e.g. the recoding of a video is not yet finished. Or the user can even forward
 * the message with the file being still in creation to other groups.
 *
 * Files being sent with the increation-method must be placed in the
 * blob directory, see dc_get_blobdir().
 * If the increation-method is not used - which is probably the normal case -
 * dc_send_msg() copies the file to the blob directory if it is not yet there.
 * To distinguish the two cases, msg->state must be set properly. The easiest
 * way to ensure this is to re-use the same object for both calls.
 *
 * Example:
 * ~~~
 * char* blobdir = dc_get_blobdir(context);
 * char* file_to_send = mprintf("%s/%s", blobdir, "send.mp4")
 *
 * dc_msg_t* msg = dc_msg_new(context, DC_MSG_VIDEO);
 * dc_msg_set_file(msg, file_to_send, NULL);
 * dc_prepare_msg(context, chat_id, msg);
 *
 * // ... create the file ...
 *
 * dc_send_msg(context, chat_id, msg);
 *
 * dc_msg_unref(msg);
 * free(file_to_send);
 * dc_str_unref(file_to_send);
 * ~~~
 *
 * @memberof dc_context_t
 * @param context The context object as returned from dc_context_new().
 * @param chat_id The chat ID to send the message to.
 * @param msg The message object to send to the chat defined by the chat ID.
 *     On success, msg_id and state of the object are set up,
 *     The function does not take ownership of the object,
 *     so you have to free it using dc_msg_unref() as usual.
 * @return The ID of the message that is being prepared.
 */
uint32_t        dc_prepare_msg               (dc_context_t* context, uint32_t chat_id, dc_msg_t* msg);


/**
 * Send a message defined by a dc_msg_t object to a chat.
 *
 * Sends the event #DC_EVENT_MSGS_CHANGED on success.
 * However, this does not imply, the message really reached the recipient -
 * sending may be delayed e.g. due to network problems. However, from your
 * view, you're done with the message. Sooner or later it will find its way.
 *
 * Example:
 * ~~~
 * dc_msg_t* msg = dc_msg_new(context, DC_MSG_IMAGE);
 *
 * dc_msg_set_file(msg, "/file/to/send.jpg", NULL);
 * dc_send_msg(context, chat_id, msg);
 *
 * dc_msg_unref(msg);
 * ~~~
 *
 * If you send images with the #DC_MSG_IMAGE type,
 * they will be recoded to a reasonable size before sending, if possible
 * (cmp the dc_set_config()-option `media_quality`).
 * If that fails, is not possible, or the image is already small enough, the image is sent as original.
 * If you want images to be always sent as the original file, use the #DC_MSG_FILE type.
 *
 * Videos and other file types are currently not recoded by the library,
 * with dc_prepare_msg(), however, you can do that from the UI.
 *
 * @memberof dc_context_t
 * @param context The context object as returned from dc_context_new().
 * @param chat_id The chat ID to send the message to.
 *     If dc_prepare_msg() was called before, this parameter can be 0.
 * @param msg The message object to send to the chat defined by the chat ID.
 *     On success, msg_id of the object is set up,
 *     The function does not take ownership of the object,
 *     so you have to free it using dc_msg_unref() as usual.
 * @return The ID of the message that is about to be sent. 0 in case of errors.
 */
uint32_t        dc_send_msg                  (dc_context_t* context, uint32_t chat_id, dc_msg_t* msg);

/**
 * Send a message defined by a dc_msg_t object to a chat, synchronously.
 * This bypasses the IO scheduler and creates its own SMTP connection. Which means
 * this is useful when the scheduler is not running.
 *
 * @memberof dc_context_t
 * @param context The context object as returned from dc_context_new().
 * @param chat_id The chat ID to send the message to.
 *     If dc_prepare_msg() was called before, this parameter can be 0.
 * @param msg The message object to send to the chat defined by the chat ID.
 *     On success, msg_id of the object is set up,
 *     The function does not take ownership of the object,
 *     so you have to free it using dc_msg_unref() as usual.
 * @return The ID of the message that is about to be sent. 0 in case of errors.
 */
uint32_t        dc_send_msg_sync                  (dc_context_t* context, uint32_t chat_id, dc_msg_t* msg);


/**
 * Send a simple text message a given chat.
 *
 * Sends the event #DC_EVENT_MSGS_CHANGED on success.
 * However, this does not imply, the message really reached the recipient -
 * sending may be delayed e.g. due to network problems. However, from your
 * view, you're done with the message. Sooner or later it will find its way.
 *
 * See also dc_send_msg().
 *
 * @memberof dc_context_t
 * @param context The context object as returned from dc_context_new().
 * @param chat_id The chat ID to send the text message to.
 * @param text_to_send Text to send to the chat defined by the chat ID.
 *     Passing an empty text here causes an empty text to be sent,
 *     it's up to the caller to handle this if undesired.
 *     Passing NULL as the text causes the function to return 0.
 * @return The ID of the message that is about being sent.
 */
uint32_t        dc_send_text_msg             (dc_context_t* context, uint32_t chat_id, const char* text_to_send);


/**
 * Send invitation to a videochat.
 *
 * This function reads the `webrtc_instance` config value,
 * may check that the server is working in some way
 * and creates a unique room for this chat, if needed doing a TOKEN roundtrip for that.
 *
 * After that, the function sends out a message that contains information to join the room:
 *
 * - To allow non-delta-clients to join the chat,
 *   the message contains a text-area with some descriptive text
 *   and a URL that can be opened in a supported browser to join the videochat.
 *
 * - delta-clients can get all information needed from
 *   the message object, using e.g.
 *   dc_msg_get_videochat_url() and check dc_msg_get_viewtype() for #DC_MSG_VIDEOCHAT_INVITATION.
 *
 * dc_send_videochat_invitation() is blocking and may take a while,
 * so the UIs will typically call the function from within a thread.
 * Moreover, UIs will typically enter the room directly without an additional click on the message,
 * for this purpose, the function returns the message id directly.
 *
 * As for other messages sent, this function
 * sends the event #DC_EVENT_MSGS_CHANGED on success, the message has a delivery state, and so on.
 * The recipient will get noticed by the call as usual by #DC_EVENT_INCOMING_MSG or #DC_EVENT_MSGS_CHANGED,
 * However, UIs might some things differently, e.g. play a different sound.
 *
 * @memberof dc_context_t
 * @param context The context object.
 * @param chat_id The chat to start a videochat for.
 * @return The ID of the message sent out
 *     or 0 for errors.
 */
uint32_t dc_send_videochat_invitation (dc_context_t* context, uint32_t chat_id);


/**
 * Send a reaction to message.
 *
 * Reaction is a string of emojis separated by spaces. Reaction to a
 * single message can be sent multiple times. The last reaction
 * received overrides all previously received reactions. It is
 * possible to remove all reactions by sending an empty string.
 *
 * @memberof dc_context_t
 * @param context The context object.
 * @param msg_id ID of the message you react to.
 * @param reaction A string consisting of emojis separated by spaces.
 * @return The ID of the message sent out or 0 for errors.
 */
uint32_t dc_send_reaction (dc_context_t* context, uint32_t msg_id, char *reaction);


/**
 * Get a structure with reactions to the message.
 *
 * @memberof dc_context_t
 * @param context The context object.
 * @param msg_id The message ID to get reactions for.
 * @return A structure with all reactions to the message.
 */
dc_reactions_t* dc_get_msg_reactions (dc_context_t *context, int msg_id);


/**
 * A webxdc instance sends a status update to its other members.
 *
 * In JS land, that would be mapped to something as:
 * ```
 * success = window.webxdc.sendUpdate('{payload: {"action":"move","src":"A3","dest":"B4"}}', 'move A3 B4');
 * ```
 * `context` and `msg_id` are not needed in JS as those are unique within a webxdc instance.
 * See dc_get_webxdc_status_updates() for the receiving counterpart.
 *
 * If the webxdc instance is a draft, the update is not sent immediately.
 * Instead, the updates are collected and sent out in a batch when the instance is actually sent.
 * This allows preparing webxdc instances,
 * e.g. defining a poll with predefined answers.
 *
 * Other members will be informed by #DC_EVENT_WEBXDC_STATUS_UPDATE that there is a new update.
 * You will also get the #DC_EVENT_WEBXDC_STATUS_UPDATE yourself
 * and the update you sent will also be included in dc_get_webxdc_status_updates().
 *
 * @memberof dc_context_t
 * @param context The context object.
 * @param msg_id The ID of the message with the webxdc instance.
 * @param json program-readable data, the actual payload
 * @param descr The user-visible description of JSON data,
 *     in case of a chess game, e.g. the move.
 * @return 1=success, 0=error
 */
int dc_send_webxdc_status_update (dc_context_t* context, uint32_t msg_id, const char* json, const char* descr);


/**
 * Get webxdc status updates.
 * The status updates may be sent by yourself or by other members using dc_send_webxdc_status_update().
 * In both cases, you will be informed by #DC_EVENT_WEBXDC_STATUS_UPDATE
 * whenever there is a new update.
 *
 * In JS land, that would be mapped to something as:
 * ```
 * window.webxdc.setUpdateListener((update) => {
 *    if (update.payload.action === "move") {
 *       print(update.payload.src)
 *       print(update.payload.dest)
 *    }
 * });
 * ```
 *
 * @memberof dc_context_t
 * @param context The context object.
 * @param msg_id The ID of the message with the webxdc instance.
 * @param serial The last known serial. Pass 0 if there are no known serials to receive all updates.
 * @return JSON-array containing the requested updates.
 *     Each `update` comes with the following properties:
 *     - `update.payload`: equals the payload given to dc_send_webxdc_status_update()
 *     - `update.serial`: the serial number of this update. Serials are larger `0` and newer serials have higher numbers.
 *     - `update.max_serial`: the maximum serial currently known.
 *        If `max_serial` equals `serial` this update is the last update (until new network messages arrive).
 *     - `update.info`: optional, short, informational message.
 *     - `update.summary`: optional, short text, shown beside app icon.
 *        If there are no updates, an empty JSON-array is returned.
 */
char* dc_get_webxdc_status_updates (dc_context_t* context, uint32_t msg_id, uint32_t serial);

/**
 * Save a draft for a chat in the database.
 *
 * The UI should call this function if the user has prepared a message
 * and exits the compose window without clicking the "send" button before.
 * When the user later opens the same chat again,
 * the UI can load the draft using dc_get_draft()
 * allowing the user to continue editing and sending.
 *
 * Drafts are considered when sorting messages
 * and are also returned e.g. by dc_chatlist_get_summary().
 *
 * Each chat can have its own draft but only one draft per chat is possible.
 *
 * If the draft is modified, an #DC_EVENT_MSGS_CHANGED will be sent.
 *
 * @memberof dc_context_t
 * @param context The context object.
 * @param chat_id The chat ID to save the draft for.
 * @param msg The message to save as a draft.
 *     Existing draft will be overwritten.
 *     NULL deletes the existing draft, if any, without sending it.
 */
void            dc_set_draft                 (dc_context_t* context, uint32_t chat_id, dc_msg_t* msg);


/**
 * Add a message to the device-chat.
 * Device-messages usually contain update information
 * and some hints that are added during the program runs, multi-device etc.
 * The device-message may be defined by a label;
 * if a message with the same label was added or skipped before,
 * the message is not added again, even if the message was deleted in between.
 * If needed, the device-chat is created before.
 *
 * Sends the event #DC_EVENT_MSGS_CHANGED on success.
 * To check, if a given chat is a device-chat, see dc_chat_is_device_talk()
 *
 * @memberof dc_context_t
 * @param context The context object.
 * @param label A unique name for the message to add.
 *     The label is typically not displayed to the user and
 *     must be created from the characters `A-Z`, `a-z`, `0-9`, `_` or `-`.
 *     If you pass NULL here, the message is added unconditionally.
 * @param msg The message to be added to the device-chat.
 *     The message appears to the user as an incoming message.
 *     If you pass NULL here, only the given label will be added
 *     and block adding messages with that label in the future.
 * @return The ID of the just added message,
 *     if the message was already added or no message to add is given, 0 is returned.
 *
 * Example:
 * ~~~
 * dc_msg_t* welcome_msg = dc_msg_new(DC_MSG_TEXT);
 * dc_msg_set_text(welcome_msg, "great that you give this app a try!");
 *
 * dc_msg_t* changelog_msg = dc_msg_new(DC_MSG_TEXT);
 * dc_msg_set_text(changelog_msg, "we have added 3 new emojis :)");
 *
 * if (dc_add_device_msg(context, "welcome", welcome_msg)) {
 *     // do not add the changelog on a new installations -
 *     // not now and not when this code is executed again
 *     dc_add_device_msg(context, "update-123", NULL);
 * } else {
 *     // welcome message was not added now, this is an older installation,
 *     // add a changelog
 *     dc_add_device_msg(context, "update-123", changelog_msg);
 * }
 *
 * dc_msg_unref(changelog_msg);
 * dc_msg_unref(welome_msg);
 * ~~~
 */
uint32_t        dc_add_device_msg            (dc_context_t* context, const char* label, dc_msg_t* msg);

/**
 * Check if a device-message with a given label was ever added.
 * Device-messages can be added with dc_add_device_msg().
 *
 * @memberof dc_context_t
 * @param context The context object.
 * @param label The label of the message to check.
 * @return 1=A message with this label was added at some point,
 *     0=A message with this label was never added.
 */
int             dc_was_device_msg_ever_added (dc_context_t* context, const char* label);


/**
 * Get draft for a chat, if any.
 * See dc_set_draft() for more details about drafts.
 *
 * @memberof dc_context_t
 * @param context The context object.
 * @param chat_id The chat ID to get the draft for.
 * @return Message object.
 *     Can be passed directly to dc_send_msg().
 *     Must be freed using dc_msg_unref() after usage.
 *     If there is no draft, NULL is returned.
 */
dc_msg_t*       dc_get_draft                 (dc_context_t* context, uint32_t chat_id);


#define         DC_GCM_ADDDAYMARKER          0x01
#define         DC_GCM_INFO_ONLY             0x02


/**
 * Get all message IDs belonging to a chat.
 *
 * The list is already sorted and starts with the oldest message.
 * Clients should not try to re-sort the list as this would be an expensive action
 * and would result in inconsistencies between clients.
 *
 * Optionally, some special markers added to the ID array may help to
 * implement virtual lists.
 *
 * @memberof dc_context_t
 * @param context The context object as returned from dc_context_new().
 * @param chat_id The chat ID of which the messages IDs should be queried.
 * @param flags If set to DC_GCM_ADDDAYMARKER, the marker DC_MSG_ID_DAYMARKER will
 *     be added before each day (regarding the local timezone). Set this to 0 if you do not want this behaviour.
 *     To get the concrete time of the marker, use dc_array_get_timestamp().
 *     If set to DC_GCM_INFO_ONLY, only system messages will be returned, can be combined with DC_GCM_ADDDAYMARKER.
 * @param marker1before Deprecated, set this to 0.
 * @return Array of message IDs, must be dc_array_unref()'d when no longer used.
 */
dc_array_t*     dc_get_chat_msgs             (dc_context_t* context, uint32_t chat_id, uint32_t flags, uint32_t marker1before);


/**
 * Get the total number of messages in a chat.
 *
 * @memberof dc_context_t
 * @param context The context object as returned from dc_context_new().
 * @param chat_id The ID of the chat to count the messages for.
 * @return Number of total messages in the given chat. 0 for errors or empty chats.
 */
int             dc_get_msg_cnt               (dc_context_t* context, uint32_t chat_id);


/**
 * Get the number of _fresh_ messages in a chat.
 * Typically used to implement a badge with a number in the chatlist.
 *
 * As muted archived chats are not unarchived automatically,
 * a similar information is needed for the @ref dc_get_chatlist() "archive link" as well:
 * here, the number of archived chats containing fresh messages is returned.
 *
 * If the specified chat is muted or the @ref dc_get_chatlist() "archive link",
 * the UI should show the badge counter "less obtrusive",
 * e.g. using "gray" instead of "red" color.
 *
 * @memberof dc_context_t
 * @param context The context object as returned from dc_context_new().
 * @param chat_id The ID of the chat to count the messages for.
 * @return Number of fresh messages in the given chat. 0 for errors or if there are no fresh messages.
 */
int             dc_get_fresh_msg_cnt         (dc_context_t* context, uint32_t chat_id);


/**
 * Returns a list of similar chats.
 *
 * @warning This is an experimental API which may change or be removed in the future.
 *
 * @memberof dc_context_t
 * @param context The context object as returned from dc_context_new().
 * @param chat_id The ID of the chat for which to find similar chats.
 * @return The list of similar chats.
 *     On errors, NULL is returned.
 *     Must be freed using dc_chatlist_unref() when no longer used.
 */
dc_chatlist_t*     dc_get_similar_chatlist   (dc_context_t* context, uint32_t chat_id);


/**
 * Estimate the number of messages that will be deleted
 * by the dc_set_config()-options `delete_device_after` or `delete_server_after`.
 * This is typically used to show the estimated impact to the user
 * before actually enabling deletion of old messages.
 *
 * @memberof dc_context_t
 * @param context The context object as returned from dc_context_new().
 * @param from_server 1=Estimate deletion count for server, 0=Estimate deletion count for device
 * @param seconds Count messages older than the given number of seconds.
 * @return Number of messages that are older than the given number of seconds.
 *     This includes e-mails downloaded due to the `show_emails` option.
 *     Messages in the "saved messages" folder are not counted as they will not be deleted automatically.
 */
int             dc_estimate_deletion_cnt    (dc_context_t* context, int from_server, int64_t seconds);


/**
 * Returns the message IDs of all _fresh_ messages of any chat.
 * Typically used for implementing notification summaries
 * or badge counters e.g. on the app icon.
 * The list is already sorted and starts with the most recent fresh message.
 *
 * Messages belonging to muted chats or to the contact requests are not returned;
 * these messages should not be notified
 * and also badge counters should not include these messages.
 *
 * To get the number of fresh messages for a single chat, muted or not,
 * use dc_get_fresh_msg_cnt().
 *
 * @memberof dc_context_t
 * @param context The context object as returned from dc_context_new().
 * @return An array of message IDs, must be dc_array_unref()'d when no longer used.
 *     On errors, the list is empty. NULL is never returned.
 */
dc_array_t*     dc_get_fresh_msgs            (dc_context_t* context);


/**
 * Returns the message IDs of all messages of any chat
 * with a database ID higher than `last_msg_id` config value.
 *
 * This function is intended for use by bots.
 * Self-sent messages, device messages,
 * messages from contact requests
 * and muted chats are included,
 * but messages from explicitly blocked contacts
 * and chats are ignored.
 *
 * This function may be called as a part of event loop
 * triggered by DC_EVENT_INCOMING_MSG if you are only interested
 * in the incoming messages.
 * Otherwise use a separate message processing loop
 * calling dc_wait_next_msgs() in a separate thread.
 *
 * @memberof dc_context_t
 * @param context The context object as returned from dc_context_new().
 * @return An array of message IDs, must be dc_array_unref()'d when no longer used.
 *     On errors, the list is empty. NULL is never returned.
 */
dc_array_t*     dc_get_next_msgs             (dc_context_t* context);


/**
 * Waits for notification of new messages
 * and returns an array of new message IDs.
 * See the documentation for dc_get_next_msgs()
 * for the details of return value.
 *
 * This function waits for internal notification of
 * a new message in the database and returns afterwards.
 * Notification is also sent when I/O is started
 * to allow processing new messages
 * and when I/O is stopped using dc_stop_io() or dc_accounts_stop_io()
 * to allow for manual interruption of the message processing loop.
 * The function may return an empty array if there are
 * no messages after notification,
 * which may happen on start or if the message is quickly deleted
 * after adding it to the database.
 *
 * @memberof dc_context_t
 * @param context The context object as returned from dc_context_new().
 * @return An array of message IDs, must be dc_array_unref()'d when no longer used.
 *     On errors, the list is empty. NULL is never returned.
 */
dc_array_t*     dc_wait_next_msgs            (dc_context_t* context);


/**
 * Mark all messages in a chat as _noticed_.
 * _Noticed_ messages are no longer _fresh_ and do not count as being unseen
 * but are still waiting for being marked as "seen" using dc_markseen_msgs()
 * (IMAP/MDNs is not done for noticed messages).
 *
 * Calling this function usually results in the event #DC_EVENT_MSGS_NOTICED.
 * See also dc_markseen_msgs().
 *
 * @memberof dc_context_t
 * @param context The context object as returned from dc_context_new().
 * @param chat_id The chat ID of which all messages should be marked as being noticed.
 */
void            dc_marknoticed_chat          (dc_context_t* context, uint32_t chat_id);


/**
 * Returns all message IDs of the given types in a given chat or any chat.
 * Typically used to show a gallery.
 * The result must be dc_array_unref()'d
 *
 * The list is already sorted and starts with the oldest message.
 * Clients should not try to re-sort the list as this would be an expensive action
 * and would result in inconsistencies between clients.
 *
 * @memberof dc_context_t
 * @param context The context object as returned from dc_context_new().
 * @param chat_id >0: get messages with media from this chat ID.
 *    0: get messages with media from any chat of the currently used account.
 * @param msg_type Specify a message type to query here, one of the @ref DC_MSG constants.
 * @param msg_type2 Alternative message type to search for. 0 to skip.
 * @param msg_type3 Alternative message type to search for. 0 to skip.
 * @return An array with messages from the given chat ID that have the wanted message types.
 */
dc_array_t*     dc_get_chat_media            (dc_context_t* context, uint32_t chat_id, int msg_type, int msg_type2, int msg_type3);


/**
 * Search next/previous message based on a given message and a list of types.
 * Typically used to implement the "next" and "previous" buttons
 * in a gallery or in a media player.
 *
 * @deprecated Deprecated 2023-10-03, use dc_get_chat_media() and navigate the returned array instead.
 * @memberof dc_context_t
 * @param context The context object as returned from dc_context_new().
 * @param msg_id The ID of the current message from which the next or previous message should be searched.
 * @param dir 1=get the next message, -1=get the previous one.
 * @param msg_type The message type to search for.
 *     If 0, the message type from curr_msg_id is used.
 * @param msg_type2 Alternative message type to search for. 0 to skip.
 * @param msg_type3 Alternative message type to search for. 0 to skip.
 * @return Returns the message ID that should be played next.
 *     The returned message is in the same chat as the given one
 *     and has one of the given types.
 *     Typically, this result is passed again to dc_get_next_media()
 *     later on the next swipe.
 *     If there is not next/previous message, the function returns 0.
 */
uint32_t        dc_get_next_media            (dc_context_t* context, uint32_t msg_id, int dir, int msg_type, int msg_type2, int msg_type3);


/**
 * Set chat visibility to pinned, archived or normal.
 *
 * Calling this function usually results in the event #DC_EVENT_MSGS_CHANGED
 * See @ref DC_CHAT_VISIBILITY for detailed information about the visibilities.
 *
 * @memberof dc_context_t
 * @param context The context object as returned from dc_context_new().
 * @param chat_id The ID of the chat to change the visibility for.
 * @param visibility one of @ref DC_CHAT_VISIBILITY
 */
void            dc_set_chat_visibility       (dc_context_t* context, uint32_t chat_id, int visibility);


/**
 * Delete a chat.
 *
 * Messages are deleted from the device and the chat database entry is deleted.
 * After that, the event #DC_EVENT_MSGS_CHANGED is posted.
 *
 * Things that are _not_ done implicitly:
 *
 * - Messages are **not deleted from the server**.
 * - The chat or the contact is **not blocked**, so new messages from the user/the group may appear
 *   and the user may create the chat again.
 * - **Groups are not left** - this would
 *   be unexpected as (1) deleting a normal chat also does not prevent new mails
 *   from arriving, (2) leaving a group requires sending a message to
 *   all group members - especially for groups not used for a longer time, this is
 *   really unexpected when deletion results in contacting all members again,
 *   (3) only leaving groups is also a valid usecase.
 *
 * To leave a chat explicitly, use dc_remove_contact_from_chat() with
 * chat_id=DC_CONTACT_ID_SELF)
 *
 * @memberof dc_context_t
 * @param context The context object as returned from dc_context_new().
 * @param chat_id The ID of the chat to delete.
 */
void            dc_delete_chat               (dc_context_t* context, uint32_t chat_id);

/**
 * Block a chat.
 *
 * Blocking 1:1 chats blocks the corresponding contact. Blocking
 * mailing lists creates a pseudo-contact in the list of blocked
 * contacts, so blocked mailing lists can be discovered and unblocked
 * the same way as the contacts. Blocking group chats deletes the
 * chat without blocking any contacts, so it may pop up again later.
 *
 * @memberof dc_context_t
 * @param context The context object as returned from dc_context_new().
 * @param chat_id The ID of the chat to block.
 */
void            dc_block_chat                (dc_context_t* context, uint32_t chat_id);

/**
 * Accept a contact request chat.
 *
 * Use it to accept "contact request" chats as indicated by dc_chat_is_contact_request().
 *
 * If the dc_set_config()-option `bot` is set,
 * all chats are accepted automatically and calling this function has no effect.
 *
 * @memberof dc_context_t
 * @param context The context object as returned from dc_context_new().
 * @param chat_id The ID of the chat to accept.
 */
void            dc_accept_chat               (dc_context_t* context, uint32_t chat_id);

/**
 * Get the contact IDs belonging to a chat.
 *
 * - for normal chats, the function always returns exactly one contact,
 *   DC_CONTACT_ID_SELF is returned only for SELF-chats.
 *
 * - for group chats all members are returned, DC_CONTACT_ID_SELF is returned
 *   explicitly as it may happen that oneself gets removed from a still existing
 *   group
 *
 * - for broadcasts, all recipients are returned, DC_CONTACT_ID_SELF is not included
 *
 * - for mailing lists, the behavior is not documented currently, we will decide on that later.
 *   for now, the UI should not show the list for mailing lists.
 *   (we do not know all members and there is not always a global mailing list address,
 *   so we could return only SELF or the known members; this is not decided yet)
 *
 * @memberof dc_context_t
 * @param context The context object as returned from dc_context_new().
 * @param chat_id The ID of the chat to get the belonging contact IDs for.
 * @return An array of contact IDs belonging to the chat; must be freed using dc_array_unref() when done.
 */
dc_array_t*     dc_get_chat_contacts         (dc_context_t* context, uint32_t chat_id);

/**
 * Get encryption info for a chat.
 * Get a multi-line encryption info, containing encryption preferences of all members.
 * Can be used to find out why messages sent to group are not encrypted.
 *
 * @memberof dc_context_t
 * @param context The context object.
 * @param chat_id The ID of the chat to get the encryption info for.
 * @return Multi-line text, must be released using dc_str_unref() after usage.
 */
char*           dc_get_chat_encrinfo (dc_context_t* context, uint32_t chat_id);

/**
 * Get the chat's ephemeral message timer.
 * The ephemeral message timer is set by dc_set_chat_ephemeral_timer()
 * on this or any other device participating in the chat.
 *
 * @memberof dc_context_t
 * @param context The context object.
 * @param chat_id The chat ID.
 *
 * @return ephemeral timer value in seconds, 0 if the timer is disabled or if there is an error
 */
uint32_t dc_get_chat_ephemeral_timer (dc_context_t* context, uint32_t chat_id);

/**
 * Search messages containing the given query string.
 * Searching can be done globally (chat_id=0) or in a specified chat only (chat_id set).
 *
 * Global chat results are typically displayed using dc_msg_get_summary(), chat
 * search results may just hilite the corresponding messages and present a
 * prev/next button.
 *
 * For global search, result is limited to 1000 messages,
 * this allows incremental search done fast.
 * So, when getting exactly 1000 results, the result may be truncated;
 * the UIs may display sth. as "1000+ messages found" in this case.
 * Chat search (if a chat_id is set) is not limited.
 *
 * @memberof dc_context_t
 * @param context The context object as returned from dc_context_new().
 * @param chat_id The ID of the chat to search messages in.
 *     Set this to 0 for a global search.
 * @param query The query to search for.
 * @return An array of message IDs. Must be freed using dc_array_unref() when no longer needed.
 *     If nothing can be found, the function returns NULL.
 */
dc_array_t*     dc_search_msgs               (dc_context_t* context, uint32_t chat_id, const char* query);


/**
 * Get a chat object by a chat ID.
 *
 * @memberof dc_context_t
 * @param context The context object as returned from dc_context_new().
 * @param chat_id The ID of the chat to get the chat object for.
 * @return A chat object of the type dc_chat_t,
 *     must be freed using dc_chat_unref() when done.
 *     On errors, NULL is returned.
 */
dc_chat_t*      dc_get_chat                  (dc_context_t* context, uint32_t chat_id);


// handle group chats

/**
 * Create a new group chat.
 *
 * After creation,
 * the group has one member with the ID DC_CONTACT_ID_SELF
 * and is in _unpromoted_ state.
 * This means, you can add or remove members, change the name,
 * the group image and so on without messages being sent to all group members.
 *
 * This changes as soon as the first message is sent to the group members
 * and the group becomes _promoted_.
 * After that, all changes are synced with all group members
 * by sending status message.
 *
 * To check, if a chat is still unpromoted, you dc_chat_is_unpromoted().
 * This may be useful if you want to show some help for just created groups.
 *
 * @memberof dc_context_t
 * @param context The context object.
 * @param protect If set to 1 the function creates group with protection initially enabled.
 *     Only verified members are allowed in these groups
 *     and end-to-end-encryption is always enabled.
 * @param name The name of the group chat to create.
 *     The name may be changed later using dc_set_chat_name().
 *     To find out the name of a group later, see dc_chat_get_name()
 * @return The chat ID of the new group chat, 0 on errors.
 */
uint32_t        dc_create_group_chat         (dc_context_t* context, int protect, const char* name);


/**
 * Create a new broadcast list.
 *
 * Broadcast lists are similar to groups on the sending device,
 * however, recipients get the messages in normal one-to-one chats
 * and will not be aware of other members.
 *
 * Replies to broadcasts go only to the sender
 * and not to all broadcast recipients.
 * Moreover, replies will not appear in the broadcast list
 * but in the one-to-one chat with the person answering.
 *
 * The name and the image of the broadcast list is set automatically
 * and is visible to the sender only.
 * Not asking for these data allows more focused creation
 * and we bypass the question who will get which data.
 * Also, many users will have at most one broadcast list
 * so, a generic name and image is sufficient at the first place.
 *
 * Later on, however, the name can be changed using dc_set_chat_name().
 * The image cannot be changed to have a unique, recognizable icon in the chat lists.
 * All in all, this is also what other messengers are doing here.
 *
 * @memberof dc_context_t
 * @param context The context object.
 * @return The chat ID of the new broadcast list, 0 on errors.
 */
uint32_t        dc_create_broadcast_list     (dc_context_t* context);


/**
 * Check if a given contact ID is a member of a group chat.
 *
 * @memberof dc_context_t
 * @param context The context object.
 * @param chat_id The chat ID to check.
 * @param contact_id The contact ID to check. To check if yourself is member
 *     of the chat, pass DC_CONTACT_ID_SELF (1) here.
 * @return 1=contact ID is member of chat ID, 0=contact is not in chat
 */
int             dc_is_contact_in_chat        (dc_context_t* context, uint32_t chat_id, uint32_t contact_id);


/**
 * Add a member to a group.
 *
 * If the group is already _promoted_ (any message was sent to the group),
 * all group members are informed by a special status message that is sent automatically by this function.
 *
 * If the group has group protection enabled, only verified contacts can be added to the group.
 *
 * Sends out #DC_EVENT_CHAT_MODIFIED and #DC_EVENT_MSGS_CHANGED if a status message was sent.
 *
 * @memberof dc_context_t
 * @param context The context object.
 * @param chat_id The chat ID to add the contact to. Must be a group chat.
 * @param contact_id The contact ID to add to the chat.
 * @return 1=member added to group, 0=error
 */
int             dc_add_contact_to_chat       (dc_context_t* context, uint32_t chat_id, uint32_t contact_id);


/**
 * Remove a member from a group.
 *
 * If the group is already _promoted_ (any message was sent to the group),
 * all group members are informed by a special status message that is sent automatically by this function.
 *
 * Sends out #DC_EVENT_CHAT_MODIFIED and #DC_EVENT_MSGS_CHANGED if a status message was sent.
 *
 * @memberof dc_context_t
 * @param context The context object.
 * @param chat_id The chat ID to remove the contact from. Must be a group chat.
 * @param contact_id The contact ID to remove from the chat.
 * @return 1=member removed from group, 0=error
 */
int             dc_remove_contact_from_chat  (dc_context_t* context, uint32_t chat_id, uint32_t contact_id);


/**
 * Set group name.
 *
 * If the group is already _promoted_ (any message was sent to the group),
 * all group members are informed by a special status message that is sent automatically by this function.
 *
 * Sends out #DC_EVENT_CHAT_MODIFIED and #DC_EVENT_MSGS_CHANGED if a status message was sent.
 *
 * @memberof dc_context_t
 * @param chat_id The chat ID to set the name for. Must be a group chat.
 * @param name New name of the group.
 * @param context The context object.
 * @return 1=success, 0=error
 */
int             dc_set_chat_name             (dc_context_t* context, uint32_t chat_id, const char* name);

/**
 * Set the chat's ephemeral message timer.
 *
 * This timer is applied to all messages in a chat and starts when the message is read.
 * For outgoing messages, the timer starts once the message is sent,
 * for incoming messages, the timer starts once dc_markseen_msgs() is called.
 *
 * The setting is synchronized to all clients
 * participating in a chat.
 *
 * @memberof dc_context_t
 * @param context The context object.
 * @param chat_id The chat ID to set the ephemeral message timer for.
 * @param timer The timer value in seconds or 0 to disable the timer.
 *
 * @return 1=success, 0=error
 */
int dc_set_chat_ephemeral_timer (dc_context_t* context, uint32_t chat_id, uint32_t timer);

/**
 * Set group profile image.
 *
 * If the group is already _promoted_ (any message was sent to the group),
 * all group members are informed by a special status message that is sent automatically by this function.
 *
 * Sends out #DC_EVENT_CHAT_MODIFIED and #DC_EVENT_MSGS_CHANGED if a status message was sent.
 *
 * To find out the profile image of a chat, use dc_chat_get_profile_image()
 *
 * @memberof dc_context_t
 * @param context The context object.
 * @param chat_id The chat ID to set the image for.
 * @param image Full path of the image to use as the group image. The image will immediately be copied to the 
 *     `blobdir`; the original image will not be needed anymore.
 *      If you pass NULL here, the group image is deleted (for promoted groups, all members are informed about 
 *      this change anyway).
 * @return 1=success, 0=error
 */
int             dc_set_chat_profile_image    (dc_context_t* context, uint32_t chat_id, const char* image);



/**
 * Set mute duration of a chat.
 *
 * The UI can then call dc_chat_is_muted() when receiving a new message
 * to decide whether it should trigger an notification.
 *
 * Muted chats should not sound or vibrate
 * and should not show a visual notification in the system area.
 * Moreover, muted chats should be excluded from global badge counter
 * (dc_get_fresh_msgs() skips muted chats therefore)
 * and the in-app, per-chat badge counter should use a less obtrusive color.
 *
 * Sends out #DC_EVENT_CHAT_MODIFIED.
 *
 * @memberof dc_context_t
 * @param chat_id The chat ID to set the mute duration.
 * @param duration The duration (0 for no mute, -1 for forever mute,
 *      everything else is is the relative mute duration from now in seconds)
 * @param context The context object.
 * @return 1=success, 0=error
 */
int             dc_set_chat_mute_duration             (dc_context_t* context, uint32_t chat_id, int64_t duration);

// handle messages

/**
 * Get an informational text for a single message. The text is multiline and may
 * contain e.g. the raw text of the message.
 *
 * The max. text returned is typically longer (about 100000 characters) than the
 * max. text returned by dc_msg_get_text() (about 30000 characters).
 *
 * @memberof dc_context_t
 * @param context The context object.
 * @param msg_id The message ID for which information should be generated.
 * @return Text string, must be released using dc_str_unref() after usage
 */
char*           dc_get_msg_info              (dc_context_t* context, uint32_t msg_id);


/**
 * Get uncut message, if available.
 *
 * Delta Chat tries to break the message in simple parts as plain text or images
 * that are retrieved using dc_msg_get_viewtype(), dc_msg_get_text(), dc_msg_get_file() and so on.
 * This works totally fine for Delta Chat to Delta Chat communication,
 * however, when the counterpart uses another E-Mail-client, this has limits:
 *
 * - even if we do some good job on removing quotes,
 *   sometimes one needs to see them
 * - HTML-only messages might lose information on conversion to text,
 *   esp. when there are lots of embedded images
 * - even if there is some plain text part for a HTML-message,
 *   this is often poor and not nicely usable due to long links
 *
 * In these cases, dc_msg_has_html() returns 1
 * and you can ask dc_get_msg_html() for some HTML-code
 * that shows the uncut text (which is close to the original)
 * For simplicity, the function _always_ returns HTML-code,
 * this removes the need for the UI
 * to deal with different formatting options of PLAIN-parts.
 *
 * As the title of the full-message-view, you can use the subject (see dc_msg_get_subject()).
 *
 * **Note:** The returned HTML-code may contain scripts,
 * external images that may be misused as hidden read-receipts and so on.
 * Taking care of these parts
 * while maintaining compatibility with the then generated HTML-code
 * is not easily doable, if at all.
 * E.g. taking care of tags and attributes is not sufficient,
 * we would have to deal with linked content (e.g. script, css),
 * text (e.g. script-blocks) and values (e.g. javascript-protocol) as well;
 * on this level, we have to deal with encodings, browser peculiarities and so on -
 * and would still risk to oversee something and to break things.
 *
 * To avoid starting this cat-and-mouse game,
 * and to close this issue in a sustainable way,
 * it is up to the UI to display the HTML-code in an **appropriate sandbox environment** -
 * that may e.g. be an external browser or a WebView with scripting disabled.
 *
 * @memberof dc_context_t
 * @param context The context object.
 * @param msg_id The message ID for which the uncut text should be loaded.
 * @return Uncut text as HTML.
 *     In case of errors, NULL is returned.
 *     The result must be released using dc_str_unref().
 */
char*           dc_get_msg_html              (dc_context_t* context, uint32_t msg_id);


/**
  * Asks the core to start downloading a message fully.
  * This function is typically called when the user hits the "Download" button
  * that is shown by the UI in case dc_msg_get_download_state()
  * returns @ref DC_DOWNLOAD_AVAILABLE or @ref DC_DOWNLOAD_FAILURE.
  *
  * On success, the @ref DC_MSG "view type of the message" may change
  * or the message may be replaced completely by one or more messages with other message IDs.
  * That may happen e.g. in cases where the message was encrypted
  * and the type could not be determined without fully downloading.
  * Downloaded content can be accessed as usual after download,
  * e.g. using dc_msg_get_file().
  *
  * To reflect these changes a @ref DC_EVENT_MSGS_CHANGED event will be emitted.
  *
  * @memberof dc_context_t
  * @param context The context object.
  * @param msg_id The message ID to download the content for.
  */
void dc_download_full_msg (dc_context_t* context, int msg_id);


/**
 * Get the raw mime-headers of the given message.
 * Raw headers are saved for incoming messages
 * only if `dc_set_config(context, "save_mime_headers", "1")`
 * was called before.
 *
 * @memberof dc_context_t
 * @param context The context object.
 * @param msg_id The message ID, must be the ID of an incoming message.
 * @return Raw headers as a multi-line string, must be released using dc_str_unref() after usage.
 *     Returns NULL if there are no headers saved for the given message,
 *     e.g. because of save_mime_headers is not set
 *     or the message is not incoming.
 */
char*           dc_get_mime_headers          (dc_context_t* context, uint32_t msg_id);


/**
 * Delete messages. The messages are deleted on the current device and
 * on the IMAP server.
 *
 * @memberof dc_context_t
 * @param context The context object.
 * @param msg_ids An array of uint32_t containing all message IDs that should be deleted.
 * @param msg_cnt The number of messages IDs in the msg_ids array.
 */
void            dc_delete_msgs               (dc_context_t* context, const uint32_t* msg_ids, int msg_cnt);


/**
 * Forward messages to another chat.
 *
 * All types of messages can be forwarded,
 * however, they will be flagged as such (dc_msg_is_forwarded() is set).
 *
 * Original sender, info-state and webxdc updates are not forwarded on purpose.
 *
 * @memberof dc_context_t
 * @param context The context object.
 * @param msg_ids An array of uint32_t containing all message IDs that should be forwarded.
 * @param msg_cnt The number of messages IDs in the msg_ids array.
 * @param chat_id The destination chat ID.
 */
void            dc_forward_msgs              (dc_context_t* context, const uint32_t* msg_ids, int msg_cnt, uint32_t chat_id);


/**
 * Resend messages and make information available for newly added chat members.
 * Resending sends out the original message, however, recipients and webxdc-status may differ.
 * Clients that already have the original message can still ignore the resent message as
 * they have tracked the state by dedicated updates.
 *
 * Some messages cannot be resent, eg. info-messages, drafts, already pending messages or messages that are not sent by SELF.
 * In this case, the return value indicates an error and the error string from dc_get_last_error() should be shown to the user.
 *
 * @memberof dc_context_t
 * @param context The context object.
 * @param msg_ids An array of uint32_t containing all message IDs that should be resend.
 *     All messages must belong to the same chat.
 * @param msg_cnt The number of messages IDs in the msg_ids array.
 * @return 1=all messages are queued for resending, 0=error
 */
int             dc_resend_msgs               (dc_context_t* context, const uint32_t* msg_ids, int msg_cnt);


/**
 * Mark messages as presented to the user.
 * Typically, UIs call this function on scrolling through the message list,
 * when the messages are presented at least for a little moment.
 * The concrete action depends on the type of the chat and on the users settings
 * (dc_msgs_presented() may be a better name therefore, but well. :)
 *
 * - For normal chats, the IMAP state is updated, MDN is sent
 *   (if dc_set_config()-options `mdns_enabled` is set)
 *   and the internal state is changed to @ref DC_STATE_IN_SEEN to reflect these actions.
 *
 * - For contact requests, no IMAP or MDNs is done
 *   and the internal state is not changed therefore.
 *   See also dc_marknoticed_chat().
 *
 * Moreover, timer is started for incoming ephemeral messages.
 * This also happens for contact requests chats.
 *
 * This function updates last_msg_id configuration value
 * to the maximum of the current value and IDs passed to this function.
 * Bots which mark messages as seen can rely on this side effect
 * to avoid updating last_msg_id value manually.
 *
 * One #DC_EVENT_MSGS_NOTICED event is emitted per modified chat.
 *
 * @memberof dc_context_t
 * @param context The context object.
 * @param msg_ids An array of uint32_t containing all the messages IDs that should be marked as seen.
 * @param msg_cnt The number of message IDs in msg_ids.
 */
void            dc_markseen_msgs             (dc_context_t* context, const uint32_t* msg_ids, int msg_cnt);


/**
 * Get a single message object of the type dc_msg_t.
 * For a list of messages in a chat, see dc_get_chat_msgs()
 * For a list or chats, see dc_get_chatlist()
 *
 * @memberof dc_context_t
 * @param context The context object.
 * @param msg_id The message ID for which the message object should be created.
 * @return A dc_msg_t message object.
 *     On errors, NULL is returned.
 *     When done, the object must be freed using dc_msg_unref().
 */
dc_msg_t*       dc_get_msg                   (dc_context_t* context, uint32_t msg_id);


// handle contacts

/**
 * Rough check if a string may be a valid e-mail address.
 * The function checks if the string contains a minimal amount of characters
 * before and after the `@` and `.` characters.
 *
 * To check if a given address is a contact in the contact database
 * use dc_lookup_contact_id_by_addr().
 *
 * @memberof dc_context_t
 * @param addr The e-mail address to check.
 * @return 1=address may be a valid e-mail address,
 *     0=address won't be a valid e-mail address
 */
int             dc_may_be_valid_addr         (const char* addr);


/**
 * Check if an e-mail address belongs to a known and unblocked contact.
 * To get a list of all known and unblocked contacts, use dc_get_contacts().
 *
 * To validate an e-mail address independently of the contact database
 * use dc_may_be_valid_addr().
 *
 * @memberof dc_context_t
 * @param context The context object.
 * @param addr The e-mail address to check.
 * @return The contact ID of the contact belonging to the e-mail address
 *     or 0 if there is no contact that is or was introduced by an accepted contact.
 */
uint32_t        dc_lookup_contact_id_by_addr (dc_context_t* context, const char* addr);


/**
 * Add a single contact as a result of an _explicit_ user action.
 *
 * We assume, the contact name, if any, is entered by the user and is used "as is" therefore,
 * normalize() is _not_ called for the name. If the contact is blocked, it is unblocked.
 *
 * To add a number of contacts, see dc_add_address_book() which is much faster for adding
 * a bunch of addresses.
 *
 * May result in a #DC_EVENT_CONTACTS_CHANGED event.
 *
 * @memberof dc_context_t
 * @param context The context object.
 * @param name The name of the contact to add. If you do not know the name belonging
 *     to the address, you can give NULL here.
 * @param addr The e-mail address of the contact to add. If the e-mail address
 *     already exists, the name is updated and the origin is increased to
 *     "manually created".
 * @return The contact ID of the created or reused contact.
 */
uint32_t        dc_create_contact            (dc_context_t* context, const char* name, const char* addr);


#define         DC_GCL_VERIFIED_ONLY         0x01
#define         DC_GCL_ADD_SELF              0x02


/**
 * Add a number of contacts.
 *
 * Typically used to add the whole address book from the OS. As names here are typically not
 * well formatted, we call normalize() for each name given.
 *
 * No e-mail address is added twice.
 * Trying to add e-mail addresses that are already in the contact list,
 * results in updating the name unless the name was changed manually by the user.
 * If any e-mail address or any name is really updated,
 * the event #DC_EVENT_CONTACTS_CHANGED is sent.
 *
 * To add a single contact entered by the user, you should prefer dc_create_contact(),
 * however, for adding a bunch of addresses, this function is _much_ faster.
 *
 * @memberof dc_context_t
 * @param context The context object.
 * @param addr_book A multi-line string in the format
 *     `Name one\nAddress one\nName two\nAddress two`.
 *      If an e-mail address already exists, the name is updated
 *      unless it was edited manually by dc_create_contact() before.
 * @return The number of modified or added contacts.
 */
int             dc_add_address_book          (dc_context_t* context, const char* addr_book);


/**
 * Returns known and unblocked contacts.
 *
 * To get information about a single contact, see dc_get_contact().
 *
 * @memberof dc_context_t
 * @param context The context object.
 * @param flags A combination of flags:
 *     - if the flag DC_GCL_ADD_SELF is set, SELF is added to the list unless filtered by other parameters
 *     - if the flag DC_GCL_VERIFIED_ONLY is set, only verified contacts are returned.
 *       if DC_GCL_VERIFIED_ONLY is not set, verified and unverified contacts are returned.
 * @param query A string to filter the list. Typically used to implement an
 *     incremental search. NULL for no filtering.
 * @return An array containing all contact IDs. Must be dc_array_unref()'d
 *     after usage.
 */
dc_array_t*     dc_get_contacts              (dc_context_t* context, uint32_t flags, const char* query);


/**
 * Get the number of blocked contacts.
 *
 * @deprecated Deprecated 2021-02-22, use dc_array_get_cnt() on dc_get_blocked_contacts() instead.
 * @memberof dc_context_t
 * @param context The context object.
 * @return The number of blocked contacts.
 */
int             dc_get_blocked_cnt           (dc_context_t* context);


/**
 * Get blocked contacts.
 *
 * @memberof dc_context_t
 * @param context The context object.
 * @return An array containing all blocked contact IDs. Must be dc_array_unref()'d
 *     after usage.
 */
dc_array_t*     dc_get_blocked_contacts      (dc_context_t* context);


/**
 * Block or unblock a contact.
 * May result in a #DC_EVENT_CONTACTS_CHANGED event.
 *
 * @memberof dc_context_t
 * @param context The context object.
 * @param contact_id The ID of the contact to block or unblock.
 * @param block 1=block contact, 0=unblock contact
 */
void            dc_block_contact             (dc_context_t* context, uint32_t contact_id, int block);


/**
 * Get encryption info for a contact.
 * Get a multi-line encryption info, containing your fingerprint and the
 * fingerprint of the contact, used e.g. to compare the fingerprints for a simple out-of-band verification.
 *
 * @memberof dc_context_t
 * @param context The context object.
 * @param contact_id The ID of the contact to get the encryption info for.
 * @return Multi-line text, must be released using dc_str_unref() after usage.
 */
char*           dc_get_contact_encrinfo      (dc_context_t* context, uint32_t contact_id);


/**
 * Delete a contact so that it disappears from the corresponding lists.
 * Depending on whether there are ongoing chats, deletion is done by physical deletion or hiding.
 * The contact is deleted from the local device.
 *
 * May result in a #DC_EVENT_CONTACTS_CHANGED event.
 *
 * @memberof dc_context_t
 * @param context The context object.
 * @param contact_id The ID of the contact to delete.
 * @return 1=success, 0=error
 */
int             dc_delete_contact            (dc_context_t* context, uint32_t contact_id);


/**
 * Get a single contact object. For a list, see e.g. dc_get_contacts().
 *
 * For contact DC_CONTACT_ID_SELF (1), the function returns sth.
 * like "Me" in the selected language and the e-mail address
 * defined by dc_set_config().
 *
 * @memberof dc_context_t
 * @param context The context object.
 * @param contact_id The ID of the contact to get the object for.
 * @return The contact object, must be freed using dc_contact_unref() when no
 *     longer used. NULL on errors.
 */
dc_contact_t*   dc_get_contact               (dc_context_t* context, uint32_t contact_id);


// import/export and tools

#define         DC_IMEX_EXPORT_SELF_KEYS      1 // param1 is a directory where the keys are written to
#define         DC_IMEX_IMPORT_SELF_KEYS      2 // param1 is a directory where the keys are searched in and read from
#define         DC_IMEX_EXPORT_BACKUP        11 // param1 is a directory where the backup is written to, param2 is a passphrase to encrypt the backup
#define         DC_IMEX_IMPORT_BACKUP        12 // param1 is the file with the backup to import, param2 is the backup's passphrase


/**
 * Import/export things.
 *
 * What to do is defined by the _what_ parameter which may be one of the following:
 *
 * - **DC_IMEX_EXPORT_BACKUP** (11) - Export a backup to the directory given as `param1`
 *   encrypted with the passphrase given as `param2`. If `param2` is NULL or empty string,
 *   the backup is not encrypted.
 *   The backup contains all contacts, chats, images and other data and device independent settings.
 *   The backup does not contain device dependent settings as ringtones or LED notification settings.
 *   The name of the backup is typically `delta-chat-<day>.tar`, if more than one backup is create on a day,
 *   the format is `delta-chat-<day>-<number>.tar`
 *
 * - **DC_IMEX_IMPORT_BACKUP** (12) - `param1` is the file (not: directory) to import. `param2` is the passphrase.
 *   The file is normally created by DC_IMEX_EXPORT_BACKUP and detected by dc_imex_has_backup(). Importing a backup
 *   is only possible as long as the context is not configured or used in another way.
 *
 * - **DC_IMEX_EXPORT_SELF_KEYS** (1) - Export all private keys and all public keys of the user to the
 *   directory given as `param1`. The default key is written to the files `public-key-default.asc`
 *   and `private-key-default.asc`, if there are more keys, they are written to files as
 *   `public-key-<id>.asc` and `private-key-<id>.asc`
 *
 * - **DC_IMEX_IMPORT_SELF_KEYS** (2) - Import private keys found in the directory given as `param1`.
 *   The last imported key is made the default keys unless its name contains the string `legacy`. Public keys are not imported.
 *   If `param1` is a filename, import the private key from the file and make it the default.
 *
 * While dc_imex() returns immediately, the started job may take a while,
 * you can stop it using dc_stop_ongoing_process(). During execution of the job,
 * some events are sent out:
 *
 * - A number of #DC_EVENT_IMEX_PROGRESS events are sent and may be used to create
 *   a progress bar or stuff like that. Moreover, you will be informed when the imex-job is done.
 *
 * - For each file written on export, the function sends #DC_EVENT_IMEX_FILE_WRITTEN
 *
 * Only one import-/export-progress can run at the same time.
 * To cancel an import-/export-progress, use dc_stop_ongoing_process().
 *
 * @memberof dc_context_t
 * @param context The context.
 * @param what One of the DC_IMEX_* constants.
 * @param param1 Meaning depends on the DC_IMEX_* constants. If this parameter is a directory, it should not end with
 *     a slash (otherwise you will get double slashes when receiving #DC_EVENT_IMEX_FILE_WRITTEN). Set to NULL if not used.
 * @param param2 Meaning depends on the DC_IMEX_* constants. Set to NULL if not used.
 */
void            dc_imex                      (dc_context_t* context, int what, const char* param1, const char* param2);


/**
 * Check if there is a backup file.
 * May only be used on fresh installations (e.g. dc_is_configured() returns 0).
 *
 * Example:
 *
 * ~~~
 * char dir[] = "/dir/to/search/backups/in";
 *
 * void ask_user_for_credentials()
 * {
 *     // - ask the user for e-mail and password
 *     // - save them using dc_set_config()
 * }
 *
 * int ask_user_whether_to_import()
 * {
 *     // - inform the user that we've found a backup
 *     // - ask if he want to import it
 *     // - return 1 to import, 0 to skip
 *     return 1;
 * }
 *
 * if (!dc_is_configured(context))
 * {
 *     char* file = NULL;
 *     if ((file=dc_imex_has_backup(context, dir))!=NULL && ask_user_whether_to_import())
 *     {
 *         dc_imex(context, DC_IMEX_IMPORT_BACKUP, file, NULL);
 *         // connect
 *     }
 *     else
 *     {
 *         do {
 *             ask_user_for_credentials();
 *         }
 *         while (!configure_succeeded())
 *     }
 *     dc_str_unref(file);
 * }
 * ~~~
 *
 * @memberof dc_context_t
 * @param context The context object.
 * @param dir The directory to search backups in.
 * @return String with the backup file, typically given to dc_imex(),
 *     returned strings must be released using dc_str_unref().
 *     The function returns NULL if no backup was found.
 */
char*           dc_imex_has_backup           (dc_context_t* context, const char* dir);


/**
 * Initiate Autocrypt Setup Transfer.
 * Before starting the setup transfer with this function, the user should be asked:
 *
 * ~~~
 * "An 'Autocrypt Setup Message' securely shares your end-to-end setup with other Autocrypt-compliant apps.
 * The setup will be encrypted by a setup code which is displayed here and must be typed on the other device.
 * ~~~
 *
 * After that, this function should be called to send the Autocrypt Setup Message.
 * The function creates the setup message and adds it to outgoing message queue.
 * The message is sent asynchronously.
 *
 * The required setup code is returned in the following format:
 *
 * ~~~
 * 1234-1234-1234-1234-1234-1234-1234-1234-1234
 * ~~~
 *
 * The setup code should be shown to the user then:
 *
 * ~~~
 * "Your key has been sent to yourself. Switch to the other device and
 * open the setup message. You should be prompted for a setup code. Type
 * the following digits into the prompt:
 *
 * 1234 - 1234 - 1234 -
 * 1234 - 1234 - 1234 -
 * 1234 - 1234 - 1234
 *
 * Once you're done, your other device will be ready to use Autocrypt."
 * ~~~
 *
 * On the _other device_ you will call dc_continue_key_transfer() then
 * for setup messages identified by dc_msg_is_setupmessage().
 *
 * For more details about the Autocrypt setup process, please refer to
 * https://autocrypt.org/en/latest/level1.html#autocrypt-setup-message
 *
 * @memberof dc_context_t
 * @param context The context object.
 * @return The setup code. Must be released using dc_str_unref() after usage.
 *     On errors, e.g. if the message could not be sent, NULL is returned.
 */
char*           dc_initiate_key_transfer     (dc_context_t* context);


/**
 * Continue the Autocrypt Key Transfer on another device.
 *
 * If you have started the key transfer on another device using dc_initiate_key_transfer()
 * and you've detected a setup message with dc_msg_is_setupmessage(), you should prompt the
 * user for the setup code and call this function then.
 *
 * You can use dc_msg_get_setupcodebegin() to give the user a hint about the code (useful if the user
 * has created several messages and should not enter the wrong code).
 *
 * @memberof dc_context_t
 * @param context The context object.
 * @param msg_id The ID of the setup message to decrypt.
 * @param setup_code The setup code entered by the user. This is the same setup code as returned from
 *     dc_initiate_key_transfer() on the other device.
 *     There is no need to format the string correctly, the function will remove all spaces and other characters and
 *     insert the `-` characters at the correct places.
 * @return 1=key successfully decrypted and imported; both devices will use the same key now;
 *     0=key transfer failed e.g. due to a bad setup code.
 */
int             dc_continue_key_transfer     (dc_context_t* context, uint32_t msg_id, const char* setup_code);


/**
 * Signal an ongoing process to stop.
 *
 * After that, dc_stop_ongoing_process() returns _without_ waiting
 * for the ongoing process to return.
 *
 * The ongoing process will return ASAP then, however, it may
 * still take a moment.
 *
 * Typical ongoing processes are started by dc_configure()
 * or dc_imex(). As there is always at most only
 * one onging process at the same time, there is no need to define _which_ process to exit.
 *
 * @memberof dc_context_t
 * @param context The context object.
 */
void            dc_stop_ongoing_process      (dc_context_t* context);


// out-of-band verification

#define         DC_QR_ASK_VERIFYCONTACT      200 // id=contact
#define         DC_QR_ASK_VERIFYGROUP        202 // text1=groupname
#define         DC_QR_FPR_OK                 210 // id=contact
#define         DC_QR_FPR_MISMATCH           220 // id=contact
#define         DC_QR_FPR_WITHOUT_ADDR       230 // test1=formatted fingerprint
#define         DC_QR_ACCOUNT                250 // text1=domain
#define         DC_QR_BACKUP                 251
#define         DC_QR_WEBRTC_INSTANCE        260 // text1=domain, text2=instance pattern
#define         DC_QR_ADDR                   320 // id=contact
#define         DC_QR_TEXT                   330 // text1=text
#define         DC_QR_URL                    332 // text1=URL
#define         DC_QR_ERROR                  400 // text1=error string
#define         DC_QR_WITHDRAW_VERIFYCONTACT 500
#define         DC_QR_WITHDRAW_VERIFYGROUP   502 // text1=groupname
#define         DC_QR_REVIVE_VERIFYCONTACT   510
#define         DC_QR_REVIVE_VERIFYGROUP     512 // text1=groupname
#define         DC_QR_LOGIN                  520 // text1=email_address

/**
 * Check a scanned QR code.
 * The function takes the raw text scanned and checks what can be done with it.
 *
 * The UI is supposed to show the result to the user.
 * In case there are further actions possible,
 * the UI has to ask the user before doing further steps.
 *
 * The QR code state is returned in dc_lot_t::state as:
 *
 * - DC_QR_ASK_VERIFYCONTACT with dc_lot_t::id=Contact ID:
 *   ask whether to verify the contact;
 *   if so, start the protocol with dc_join_securejoin().
 *
 * - DC_QR_ASK_VERIFYGROUP with dc_lot_t::text1=Group name:
 *   ask whether to join the group;
 *   if so, start the protocol with dc_join_securejoin().
 *
 * - DC_QR_FPR_OK with dc_lot_t::id=Contact ID:
 *   contact fingerprint verified,
 *   ask the user if they want to start chatting;
 *   if so, call dc_create_chat_by_contact_id().
 *
 * - DC_QR_FPR_MISMATCH with dc_lot_t::id=Contact ID:
 *   scanned fingerprint does not match last seen fingerprint.
 *
 * - DC_QR_FPR_WITHOUT_ADDR with dc_lot_t::text1=Formatted fingerprint
 *   the scanned QR code contains a fingerprint but no e-mail address;
 *   suggest the user to establish an encrypted connection first.
 *
 * - DC_QR_ACCOUNT dc_lot_t::text1=domain:
 *   ask the user if they want to create an account on the given domain,
 *   if so, call dc_set_config_from_qr() and then dc_configure().
 *
 * - DC_QR_BACKUP:
 *   ask the user if they want to set up a new device.
 *   If so, pass the qr-code to dc_receive_backup().
 *
 * - DC_QR_WEBRTC_INSTANCE with dc_lot_t::text1=domain:
 *   ask the user if they want to use the given service for video chats;
 *   if so, call dc_set_config_from_qr().
 *
 * - DC_QR_ADDR with dc_lot_t::id=Contact ID:
 *   e-mail address scanned, optionally, a draft message could be set in
 *   dc_lot_t::text1 in which case dc_lot_t::text1_meaning will be DC_TEXT1_DRAFT;
 *   ask the user if they want to start chatting;
 *   if so, call dc_create_chat_by_contact_id().
 *
 * - DC_QR_TEXT with dc_lot_t::text1=Text:
 *   Text scanned,
 *   ask the user e.g. if they want copy to clipboard.
 *
 * - DC_QR_URL with dc_lot_t::text1=URL:
 *   URL scanned,
 *   ask the user e.g. if they want to open a browser or copy to clipboard.
 *
 * - DC_QR_ERROR with dc_lot_t::text1=Error string:
 *   show the error to the user.
 *
 * - DC_QR_WITHDRAW_VERIFYCONTACT:
 *   ask the user if they want to withdraw the their own qr-code;
 *   if so, call dc_set_config_from_qr().
 *
 * - DC_QR_WITHDRAW_VERIFYGROUP with text1=groupname:
 *   ask the user if they want to withdraw the group-invite code;
 *   if so, call dc_set_config_from_qr().
 *
 * - DC_QR_REVIVE_VERIFYCONTACT:
 *   ask the user if they want to revive their withdrawn qr-code;
 *   if so, call dc_set_config_from_qr().
 *
 * - DC_QR_REVIVE_VERIFYGROUP with text1=groupname:
 *   ask the user if they want to revive the withdrawn group-invite code;
 *   if so, call dc_set_config_from_qr().
 *
 * - DC_QR_LOGIN with dc_lot_t::text1=email_address:
 *   ask the user if they want to login with the email_address,
 *   if so, call dc_set_config_from_qr() and then dc_configure().
 *
 * @memberof dc_context_t
 * @param context The context object.
 * @param qr The text of the scanned QR code.
 * @return The parsed QR code as an dc_lot_t object. The returned object must be
 *     freed using dc_lot_unref() after usage.
 */
dc_lot_t*       dc_check_qr                  (dc_context_t* context, const char* qr);


/**
 * Get QR code text that will offer an Setup-Contact or Verified-Group invitation.
 * The QR code is compatible to the OPENPGP4FPR format
 * so that a basic fingerprint comparison also works e.g. with OpenKeychain.
 *
 * The scanning device will pass the scanned content to dc_check_qr() then;
 * if dc_check_qr() returns DC_QR_ASK_VERIFYCONTACT or DC_QR_ASK_VERIFYGROUP
 * an out-of-band-verification can be joined using dc_join_securejoin()
 *
 * @memberof dc_context_t
 * @param context The context object.
 * @param chat_id If set to a group-chat-id,
 *     the Verified-Group-Invite protocol is offered in the QR code;
 *     works for protected groups as well as for normal groups.
 *     If set to 0, the Setup-Contact protocol is offered in the QR code.
 *     See https://countermitm.readthedocs.io/en/latest/new.html
 *     for details about both protocols.
 * @return The text that should go to the QR code,
 *     On errors, an empty QR code is returned, NULL is never returned.
 *     The returned string must be released using dc_str_unref() after usage.
 */
char*           dc_get_securejoin_qr         (dc_context_t* context, uint32_t chat_id);


/**
 * Get QR code image from the QR code text generated by dc_get_securejoin_qr().
 * See dc_get_securejoin_qr() for details about the contained QR code.
 *
 * @memberof dc_context_t
 * @param context The context object.
 * @param chat_id group-chat-id for secure-join or 0 for setup-contact,
 *     see dc_get_securejoin_qr() for details.
 * @return SVG-Image with the QR code.
 *     On errors, an empty string is returned.
 *     The returned string must be released using dc_str_unref() after usage.
 */
char*           dc_get_securejoin_qr_svg         (dc_context_t* context, uint32_t chat_id);

/**
 * Continue a Setup-Contact or Verified-Group-Invite protocol
 * started on another device with dc_get_securejoin_qr().
 * This function is typically called when dc_check_qr() returns
 * lot.state=DC_QR_ASK_VERIFYCONTACT or lot.state=DC_QR_ASK_VERIFYGROUP.
 *
 * The function returns immediately and the handshake runs in background,
 * sending and receiving several messages.
 * During the handshake, info messages are added to the chat,
 * showing progress, success or errors.
 *
 * Subsequent calls of dc_join_securejoin() will abort previous, unfinished handshakes.
 *
 * See https://countermitm.readthedocs.io/en/latest/new.html
 * for details about both protocols.
 *
 * @memberof dc_context_t
 * @param context The context object.
 * @param qr The text of the scanned QR code. Typically, the same string as given
 *     to dc_check_qr().
 * @return The chat ID of the joined chat, the UI may redirect to the this chat.
 *     On errors, 0 is returned, however, most errors will happen during handshake later on.
 *     A returned chat ID does not guarantee that the chat is protected or the belonging contact is verified.
 */
uint32_t        dc_join_securejoin           (dc_context_t* context, const char* qr);


// location streaming


/**
 * Enable or disable location streaming for a chat.
 * Locations are sent to all members of the chat for the given number of seconds;
 * after that, location streaming is automatically disabled for the chat.
 * The current location streaming state of a chat
 * can be checked using dc_is_sending_locations_to_chat().
 *
 * The locations that should be sent to the chat can be set using
 * dc_set_location().
 *
 * @memberof dc_context_t
 * @param context The context object.
 * @param chat_id The chat ID to enable location streaming for.
 * @param seconds >0: enable location streaming for the given number of seconds;
 *     0: disable location streaming.
 */
void        dc_send_locations_to_chat       (dc_context_t* context, uint32_t chat_id, int seconds);


/**
 * Check if location streaming is enabled.
 * Location stream can be enabled or disabled using dc_send_locations_to_chat().
 * If you have already a dc_chat_t object,
 * dc_chat_is_sending_locations() may be more handy.
 *
 * @memberof dc_context_t
 * @param context The context object.
 * @param chat_id >0: Check if location streaming is enabled for the given chat.
 *     0: Check of location streaming is enabled for any chat.
 * @return 1: location streaming is enabled for the given chat(s);
 *     0: location streaming is disabled for the given chat(s).
 */
int         dc_is_sending_locations_to_chat (dc_context_t* context, uint32_t chat_id);


/**
 * Set current location.
 * The location is sent to all chats where location streaming is enabled
 * using dc_send_locations_to_chat().
 *
 * Typically results in the event #DC_EVENT_LOCATION_CHANGED with
 * contact_id set to DC_CONTACT_ID_SELF.
 *
 * The UI should call this function on all location changes.
 * The locations set by this function are not sent immediately,
 * instead a message with the last locations is sent out every some minutes
 * or when the user sends out a normal message,
 * the last locations are attached.
 *
 * @memberof dc_context_t
 * @param context The context object.
 * @param latitude A north-south position of the location.
 *     Set to 0.0 if the latitude is not known.
 * @param longitude East-west position of the location.
 *     Set to 0.0 if the longitude is not known.
 * @param accuracy Estimated accuracy of the location, radial, in meters.
 *     Set to 0.0 if the accuracy is not known.
 * @return 1: location streaming is still enabled for at least one chat,
 *     this dc_set_location() should be called as soon as the location changes;
 *     0: location streaming is no longer needed,
 *     dc_is_sending_locations_to_chat() is false for all chats.
 */
int         dc_set_location                 (dc_context_t* context, double latitude, double longitude, double accuracy);


/**
 * Get shared locations from the database.
 * The locations can be filtered by the chat ID, the contact ID,
 * and by a timespan.
 *
 * The number of returned locations can be retrieved using dc_array_get_cnt().
 * To get information for each location,
 * use dc_array_get_latitude(), dc_array_get_longitude(),
 * dc_array_get_accuracy(), dc_array_get_timestamp(), dc_array_get_contact_id()
 * and dc_array_get_msg_id().
 * The latter returns 0 if there is no message bound to the location.
 *
 * Note that only if dc_array_is_independent() returns 0,
 * the location is the current or a past position of the user.
 * If dc_array_is_independent() returns 1,
 * the location is any location on earth that is marked by the user.
 *
 * @memberof dc_context_t
 * @param context The context object.
 * @param chat_id The chat ID to get location information for.
 *     0 to get locations independently of the chat.
 * @param contact_id The contact ID to get location information for.
 *     If also a chat ID is given, this should be a member of the given chat.
 *     0 to get locations independently of the contact.
 * @param timestamp_begin The start of timespan to return.
 *     Must be given in number of seconds since 00:00 hours, Jan 1, 1970 UTC.
 *     0 for "start from the beginning".
 * @param timestamp_end The end of timespan to return.
 *     Must be given in number of seconds since 00:00 hours, Jan 1, 1970 UTC.
 *     0 for "all up to now".
 * @return An array of locations, NULL is never returned.
 *     The array is sorted descending;
 *     the first entry in the array is the location with the newest timestamp.
 *     Note that this is only related to the recent position of the user
 *     if dc_array_is_independent() returns 0.
 *     The returned array must be freed using dc_array_unref().
 *
 * Examples:
 * ~~~
 * // get locations from the last hour for a global map
 * dc_array_t* loc = dc_get_locations(context, 0, 0, time(NULL)-60*60, 0);
 * for (int i=0; i<dc_array_get_cnt(); i++) {
 *     double lat = dc_array_get_latitude(loc, i);
 *     ...
 * }
 * dc_array_unref(loc);
 *
 * // get locations from a contact for a global map
 * dc_array_t* loc = dc_get_locations(context, 0, contact_id, 0, 0);
 * ...
 *
 * // get all locations known for a given chat
 * dc_array_t* loc = dc_get_locations(context, chat_id, 0, 0, 0);
 * ...
 *
 * // get locations from a single contact for a given chat
 * dc_array_t* loc = dc_get_locations(context, chat_id, contact_id, 0, 0);
 * ...
 * ~~~
 */
dc_array_t* dc_get_locations                (dc_context_t* context, uint32_t chat_id, uint32_t contact_id, int64_t timestamp_begin, int64_t timestamp_end);


/**
 * Delete all locations on the current device.
 * Locations already sent cannot be deleted.
 *
 * Typically results in the event #DC_EVENT_LOCATION_CHANGED
 * with contact_id set to 0.
 *
 * @memberof dc_context_t
 * @param context The context object.
 */
void        dc_delete_all_locations         (dc_context_t* context);


/**
 * Get last error string.
 *
 * This is the same error string as logged via #DC_EVENT_ERROR,
 * however, using this function avoids race conditions
 * if the failing function is called in another thread than dc_get_next_event().
 *
 * @memberof dc_context_t
 * @param context The context object.
 * @return Last error or an empty string if there is no last error.
 *     NULL is never returned.
 *     The returned value must be released using dc_str_unref() after usage.
 */
char* dc_get_last_error (dc_context_t* context);


/**
 * Release a string returned by another deltachat-core function.
 * - Strings returned by any deltachat-core-function
 *   MUST NOT be released by the standard free() function;
 *   always use dc_str_unref() for this purpose.
 * - dc_str_unref() MUST NOT be called for strings not returned by deltachat-core.
 * - dc_str_unref() MUST NOT be called for other objects returned by deltachat-core.
 *
 * @memberof dc_context_t
 * @param str The string to release.
 *     If NULL is given, nothing is done.
 */
void dc_str_unref (char* str);


/**
 * @class dc_backup_provider_t
 *
 * Set up another device.
 */

/**
 * Creates an object for sending a backup to another device.
 *
 * The backup is sent to through a peer-to-peer channel which is bootstrapped
 * by a QR-code.  The backup contains the entire state of the account
 * including credentials.  This can be used to setup a new device.
 *
 * This is a blocking call as some preparations are made like e.g. exporting
 * the database.  Once this function returns, the backup is being offered to
 * remote devices.  To wait until one device received the backup, use
 * dc_backup_provider_wait().  Alternatively abort the operation using
 * dc_stop_ongoing_process().
 *
 * During execution of the job #DC_EVENT_IMEX_PROGRESS is sent out to indicate
 * state and progress.
 *
 * @memberof dc_backup_provider_t
 * @param context The context.
 * @return Opaque object for sending the backup.
 *    On errors, NULL is returned and dc_get_last_error() returns an error that
 *    should be shown to the user.
 */
dc_backup_provider_t* dc_backup_provider_new (dc_context_t* context);


/**
 * Returns the QR code text that will offer the backup to other devices.
 *
 * The QR code contains a ticket which will validate the backup and provide
 * authentication for both the provider and the recipient.
 *
 * The scanning device should call the scanned text to dc_check_qr().  If
 * dc_check_qr() returns DC_QR_BACKUP, the backup transfer can be started using
 * dc_get_backup().
 *
 * @memberof dc_backup_provider_t
 * @param backup_provider The backup provider object as created by
 *    dc_backup_provider_new().
 * @return The text that should be put in the QR code.
 *    On errors an empty string is returned, NULL is never returned.
 *    the returned string must be released using dc_str_unref() after usage.
 */
char* dc_backup_provider_get_qr (const dc_backup_provider_t* backup_provider);


/**
 * Returns the QR code SVG image that will offer the backup to other devices.
 *
 * This works like dc_backup_provider_qr() but returns the text of a rendered
 * SVG image containing the QR code.
 *
 * @memberof dc_backup_provider_t
 * @param backup_provider The backup provider object as created by
 *    dc_backup_provider_new().
 * @return The QR code rendered as SVG.
 *    On errors an empty string is returned, NULL is never returned.
 *    the returned string must be released using dc_str_unref() after usage.
 */
char* dc_backup_provider_get_qr_svg (const dc_backup_provider_t* backup_provider);

/**
 * Waits for the sending to finish.
 *
 * This is a blocking call and should only be called once.
 *
 * @memberof dc_backup_provider_t
 * @param backup_provider The backup provider object as created by
 *    dc_backup_provider_new().  If NULL is given nothing is done.
 */
void dc_backup_provider_wait (dc_backup_provider_t* backup_provider);

/**
 * Frees a dc_backup_provider_t object.
 *
 * If the provider has not yet finished, as indicated by
 * dc_backup_provider_wait() or the #DC_EVENT_IMEX_PROGRESS event with value
 * of 0 (failed) or 1000 (succeeded), this will also abort any in-progress
 * transfer.  If this aborts the provider a #DC_EVENT_IMEX_PROGRESS event with
 * value 0 (failed) will be emitted.
 *
 * @memberof dc_backup_provider_t
 * @param backup_provider The backup provider object as created by
 *    dc_backup_provider_new().
 */
void dc_backup_provider_unref (dc_backup_provider_t* backup_provider);

/**
 * Gets a backup offered by a dc_backup_provider_t object on another device.
 *
 * This function is called on a device that scanned the QR code offered by
 * dc_backup_sender_qr() or dc_backup_sender_qr_svg().  Typically this is a
 * different device than that which provides the backup.
 *
 * This call will block while the backup is being transferred and only
 * complete on success or failure.  Use dc_stop_ongoing_process() to abort it
 * early.
 *
 * During execution of the job #DC_EVENT_IMEX_PROGRESS is sent out to indicate
 * state and progress.  The process is finished when the event emits either 0
 * or 1000, 0 means it failed and 1000 means it succeeded.  These events are
 * for showing progress and informational only, success and failure is also
 * shown in the return code of this function.
 *
 * @memberof dc_context_t
 * @param context The context.
 * @param qr The qr code text, dc_check_qr() must have returned DC_QR_BACKUP
 *    on this text.
 * @return 0=failure, 1=success.
 */
int dc_receive_backup (dc_context_t* context, const char* qr);

/**
 * @class dc_accounts_t
 *
 * This class provides functionality that can be used to
 * manage several dc_context_t objects running at the same time.
 * The account manager takes a directory where all
 * context-databases are created in.
 *
 * You can add, remove, import account to the account manager,
 * all context-databases are persisted and stay available once the
 * account manager is created again for the same directory.
 *
 * All accounts may receive messages at the same time (e.g. by #DC_EVENT_INCOMING_MSG),
 * and all accounts may be accessed by their own dc_context_t object.
 *
 * To make this possible, some dc_context_t functions must not be called
 * when using the account manager:
 * - use dc_accounts_add_account() and dc_accounts_get_account() instead of dc_context_new()
 * - use dc_accounts_add_closed_account() instead of dc_context_new_closed()
 * - use dc_accounts_start_io() and dc_accounts_stop_io() instead of dc_start_io() and dc_stop_io()
 * - use dc_accounts_maybe_network() instead of dc_maybe_network()
 * - use dc_accounts_get_event_emitter() instead of dc_get_event_emitter()
 *
 * Additionally, there are functions to list, import and migrate accounts
 * and to handle a "selected" account, see below.
 */

/**
 * Create a new account manager.
 * The account manager takes an directory
 * where all context-databases are placed in.
 * To add a context to the account manager,
 * use dc_accounts_add_account() or dc_accounts_migrate_account().
 * All account information are persisted.
 * To remove a context from the account manager,
 * use dc_accounts_remove_account().
 *
 * @memberof dc_accounts_t
 * @param os_name
 * @param dir The directory to create the context-databases in.
 *     If the directory does not exist,
 *     dc_accounts_new() will try to create it.
 * @param writable Whether the returned account manager is writable, i.e. calling these functions on
 *     it is possible: dc_accounts_add_account(), dc_accounts_add_closed_account(),
 *     dc_accounts_migrate_account(), dc_accounts_remove_account(), dc_accounts_select_account().
 * @return An account manager object.
 *     The object must be passed to the other account manager functions
 *     and must be freed using dc_accounts_unref() after usage.
 *     On errors, NULL is returned.
 */
dc_accounts_t* dc_accounts_new                  (const char* dir, int writable);


/**
 * Free an account manager object.
 *
 * @memberof dc_accounts_t
 * @param accounts Account manager as created by dc_accounts_new().
 */
void           dc_accounts_unref                (dc_accounts_t* accounts);


/**
 * Add a new account to the account manager.
 * Internally, dc_context_new() is called using a unique database name
 * in the directory specified at dc_accounts_new().
 *
 * If the function succeeds,
 * dc_accounts_get_all() will return one more account
 * and you can access the newly created account using dc_accounts_get_account().
 * Moreover, the newly created account will be the selected one.
 *
 * @memberof dc_accounts_t
 * @param accounts The account manager as created by dc_accounts_new().
 * @return The account ID, use dc_accounts_get_account() to get the context object.
 *     On errors, 0 is returned.
 */
uint32_t       dc_accounts_add_account          (dc_accounts_t* accounts);

/**
 * Add a new closed account to the account manager.
 * Internally, dc_context_new_closed() is called using a unique database-name
 * in the directory specified at dc_accounts_new().
 *
 * If the function succeeds,
 * dc_accounts_get_all() will return one more account
 * and you can access the newly created account using dc_accounts_get_account().
 * Moreover, the newly created account will be the selected one.
 *
 * @memberof dc_accounts_t
 * @param accounts The account manager as created by dc_accounts_new().
 * @return The account ID, use dc_accounts_get_account() to get the context object.
 *     On errors, 0 is returned.
 */
uint32_t       dc_accounts_add_closed_account   (dc_accounts_t* accounts);

/**
 * Migrate independent accounts into accounts managed by the account manager.
 * This will _move_ the database-file and all blob files to the directory managed
 * by the account manager.
 * (To save disk space on small devices, the files are not _copied_.
 * Once the migration is done, the original file is no longer existent.)
 * Moreover, the newly created account will be the selected one.
 *
 * @memberof dc_accounts_t
 * @param accounts The account manager as created by dc_accounts_new().
 * @param dbfile The unmanaged database file that was created at some point using dc_context_new().
 * @return The account ID, use dc_accounts_get_account() to get the context object.
 *     On errors, 0 is returned.
 */
uint32_t       dc_accounts_migrate_account      (dc_accounts_t* accounts, const char* dbfile);


/**
 * Remove an account from the account manager.
 * This also removes the database-file and all blobs physically.
 * If the removed account is the selected account,
 * one of the other accounts will be selected.
 *
 * @memberof dc_accounts_t
 * @param accounts The account manager as created by dc_accounts_new().
 * @param account_id The account ID as returned e.g. by dc_accounts_add_account().
 * @return 1=success, 0=error
 */
int            dc_accounts_remove_account       (dc_accounts_t* accounts, uint32_t account_id);


/**
 * List all accounts.
 *
 * @memberof dc_accounts_t
 * @param accounts The account manager as created by dc_accounts_new().
 * @return An array containing all account IDs,
 *     use dc_array_get_id() to get the IDs.
 */
dc_array_t*    dc_accounts_get_all              (dc_accounts_t* accounts);


/**
 * Get an account context from an account ID.
 *
 * @memberof dc_accounts_t
 * @param accounts The account manager as created by dc_accounts_new().
 * @param account_id The account ID as returned e.g. by dc_accounts_get_all() or dc_accounts_add_account().
 * @return The account context, this can be used most similar as a normal,
 *     unmanaged account context as created by dc_context_new().
 *     Once you do no longer need the context-object, you have to call dc_context_unref() on it,
 *     which, however, will not close the account but only decrease a reference counter.
 */
dc_context_t*  dc_accounts_get_account          (dc_accounts_t* accounts, uint32_t account_id);


/**
 * Get the currently selected account.
 * If there is at least one account in the account manager,
 * there is always a selected one.
 * To change the selected account, use dc_accounts_select_account();
 * also adding/importing/migrating accounts may change the selection.
 *
 * @memberof dc_accounts_t
 * @param accounts The account manager as created by dc_accounts_new().
 * @return The account context, this can be used most similar as a normal,
 *     unmanaged account context as created by dc_context_new().
 *     Once you do no longer need the context-object, you have to call dc_context_unref() on it,
 *     which, however, will not close the account but only decrease a reference counter.
 *     If there is no selected account, NULL is returned.
 */
dc_context_t*  dc_accounts_get_selected_account (dc_accounts_t* accounts);


/**
 * Change the selected account.
 *
 * @memberof dc_accounts_t
 * @param accounts Account manager as created by dc_accounts_new().
 * @param account_id The account ID as returned e.g. by dc_accounts_get_all() or dc_accounts_add_account().
 * @return 1=success, 0=error
 */
int            dc_accounts_select_account       (dc_accounts_t* accounts, uint32_t account_id);


/**
 * This is meant especially for iOS, because iOS needs to tell the system when its background work is done.
 *
 * iOS can:
 * - call dc_start_io() (in case IO was not running)
 * - call dc_maybe_network()
 * - while dc_accounts_all_work_done() returns false:
 *   - Wait for #DC_EVENT_CONNECTIVITY_CHANGED
 *
 * @memberof dc_accounts_t
 * @param accounts The account manager as created by dc_accounts_new().
 * @return Whether all accounts finished their background work.
 *      #DC_EVENT_CONNECTIVITY_CHANGED will be sent when this turns to true.
 */
int            dc_accounts_all_work_done        (dc_accounts_t* accounts);


/**
 * Start job and IMAP/SMTP tasks for all accounts managed by the account manager.
 * If IO is already running, nothing happens.
 * This is similar to dc_start_io(), which, however,
 * must not be called for accounts handled by the account manager.
 *
 * @memberof dc_accounts_t
 * @param accounts The account manager as created by dc_accounts_new().
 */
void           dc_accounts_start_io             (dc_accounts_t* accounts);


/**
 * Stop job and IMAP/SMTP tasks for all accounts and return when they are finished.
 * This is similar to dc_stop_io(), which, however,
 * must not be called for accounts handled by the account manager.
 *
 * @memberof dc_accounts_t
 * @param accounts The account manager as created by dc_accounts_new().
 */
void           dc_accounts_stop_io              (dc_accounts_t* accounts);


/**
 * This function should be called when there is a hint
 * that the network is available again.
 * This is similar to dc_maybe_network(), which, however,
 * must not be called for accounts handled by the account manager.
 *
 * @memberof dc_accounts_t
 * @param accounts The account manager as created by dc_accounts_new().
 */
void           dc_accounts_maybe_network        (dc_accounts_t* accounts);


/**
 * This function can be called when there is a hint that the network is lost.
 * This is similar to dc_accounts_maybe_network(), however,
 * it does not retry job processing.
 *
 * dc_accounts_maybe_network_lost() is needed only on systems
 * where the core cannot find out the connectivity loss on its own, e.g. iOS.
 * The function is not needed on Android, MacOS, Windows or Linux.
 *
 * @memberof dc_accounts_t
 * @param accounts The account manager as created by dc_accounts_new().
 */
void           dc_accounts_maybe_network_lost    (dc_accounts_t* accounts);


/**
 * Create the event emitter that is used to receive events.
 *
 * The library will emit various @ref DC_EVENT events as "new message", "message read" etc.
 * To get these events, you have to create an event emitter using this function
 * and call dc_get_next_event() on the emitter.
 *
 * This is similar to dc_get_event_emitter(), which, however,
 * must not be called for accounts handled by the account manager.
 *
 * @memberof dc_accounts_t
 * @param accounts The account manager as created by dc_accounts_new().
 * @return Returns the event emitter, NULL on errors.
 *     Must be freed using dc_event_emitter_unref() after usage.
 *
 * Note: Use only one event emitter per account manager.
 * Having more than one event emitter running at the same time on the same account manager
 * will result in events randomly delivered to the one or to the other.
 */
dc_event_emitter_t* dc_accounts_get_event_emitter (dc_accounts_t* accounts);


/**
 * @class dc_array_t
 *
 * An object containing a simple array.
 * This object is used in several places where functions need to return an array.
 * The items of the array are typically IDs.
 * To free an array object, use dc_array_unref().
 */


/**
 * Free an array object. Does not free any data items.
 *
 * @memberof dc_array_t
 * @param array The array object to free,
 *     created e.g. by dc_get_chatlist(), dc_get_contacts() and so on.
 *     If NULL is given, nothing is done.
 */
void             dc_array_unref              (dc_array_t* array);


/**
 * Find out the number of items in an array.
 *
 * @memberof dc_array_t
 * @param array The array object.
 * @return Returns the number of items in a dc_array_t object. 0 on errors or if the array is empty.
 */
size_t           dc_array_get_cnt            (const dc_array_t* array);


/**
 * Get the item at the given index as an ID.
 *
 * @memberof dc_array_t
 * @param array The array object.
 * @param index The index of the item to get. Must be between 0 and dc_array_get_cnt()-1.
 * @return Returns the item at the given index. Returns 0 on errors or if the array is empty.
 */
uint32_t         dc_array_get_id             (const dc_array_t* array, size_t index);


/**
 * Return the latitude of the item at the given index.
 *
 * @memberof dc_array_t
 * @param array The array object.
 * @param index The index of the item. Must be between 0 and dc_array_get_cnt()-1.
 * @return Latitude of the item at the given index.
 *     0.0 if there is no latitude bound to the given item,
 */
double           dc_array_get_latitude       (const dc_array_t* array, size_t index);


/**
 * Return the longitude of the item at the given index.
 *
 * @memberof dc_array_t
 * @param array The array object.
 * @param index The index of the item. Must be between 0 and dc_array_get_cnt()-1.
 * @return Latitude of the item at the given index.
 *     0.0 if there is no longitude bound to the given item,
 */
double           dc_array_get_longitude      (const dc_array_t* array, size_t index);


/**
 * Return the accuracy of the item at the given index.
 * See dc_set_location() for more information about the accuracy.
 *
 * @memberof dc_array_t
 * @param array The array object.
 * @param index The index of the item. Must be between 0 and dc_array_get_cnt()-1.
 * @return Accuracy of the item at the given index.
 *     0.0 if there is no longitude bound to the given item,
 */
double           dc_array_get_accuracy       (const dc_array_t* array, size_t index);


/**
 * Return the timestamp of the item at the given index.
 *
 * @memberof dc_array_t
 * @param array The array object.
 * @param index The index of the item. Must be between 0 and dc_array_get_cnt()-1.
 * @return Timestamp of the item at the given index.
 *     0 if there is no timestamp bound to the given item,
 */
int64_t           dc_array_get_timestamp      (const dc_array_t* array, size_t index);


/**
 * Return the chat ID of the item at the given index.
 *
 * @memberof dc_array_t
 * @param array The array object.
 * @param index The index of the item. Must be between 0 and dc_array_get_cnt()-1.
 * @return The chat ID of the item at the given index.
 *     0 if there is no chat ID bound to the given item,
 */
uint32_t         dc_array_get_chat_id        (const dc_array_t* array, size_t index);


/**
 * Return the contact ID of the item at the given index.
 *
 * @memberof dc_array_t
 * @param array The array object.
 * @param index The index of the item. Must be between 0 and dc_array_get_cnt()-1.
 * @return The contact ID of the item at the given index.
 *     0 if there is no contact ID bound to the given item,
 */
uint32_t         dc_array_get_contact_id     (const dc_array_t* array, size_t index);


/**
 * Return the message ID of the item at the given index.
 *
 * @memberof dc_array_t
 * @param array The array object.
 * @param index The index of the item. Must be between 0 and dc_array_get_cnt()-1.
 * @return The message ID of the item at the given index.
 *     0 if there is no message ID bound to the given item.
 */
uint32_t         dc_array_get_msg_id         (const dc_array_t* array, size_t index);


/**
 * Return the marker-character of the item at the given index.
 * Marker-character are typically bound to locations
 * returned by dc_get_locations()
 * and are typically created by on-character-messages
 * which can also be an emoticon. :)
 *
 * @memberof dc_array_t
 * @param array The array object.
 * @param index The index of the item. Must be between 0 and dc_array_get_cnt()-1.
 * @return Marker-character of the item at the given index.
 *     NULL if there is no marker-character bound to the given item.
 *     The returned value must be released using dc_str_unref() after usage.
 */
char*            dc_array_get_marker         (const dc_array_t* array, size_t index);


/**
 * Return the independent-state of the location at the given index.
 * Independent locations do not belong to the track of the user.
 *
 * @memberof dc_array_t
 * @param array The array object.
 * @param index The index of the item. Must be between 0 and dc_array_get_cnt()-1.
 * @return 0=Location belongs to the track of the user,
 *     1=Location was reported independently.
 */
int              dc_array_is_independent     (const dc_array_t* array, size_t index);


/**
 * Check if a given ID is present in an array.
 *
 * @private @memberof dc_array_t
 * @param array The array object to search in.
 * @param needle The ID to search for.
 * @param[out] ret_index If set, this will receive the index. Set to NULL if you're not interested in the index.
 * @return 1=ID is present in array, 0=ID not found.
 */
int              dc_array_search_id          (const dc_array_t* array, uint32_t needle, size_t* ret_index);


/**
 * @class dc_chatlist_t
 *
 * An object representing a single chatlist in memory.
 * Chatlist objects contain chat IDs
 * and, if possible, message IDs belonging to them.
 * The chatlist object is not updated;
 * if you want an update, you have to recreate the object.
 *
 * For a **typical chat overview**,
 * the idea is to get the list of all chats via dc_get_chatlist()
 * without any listflags (see below)
 * and to implement a "virtual list" or so
 * (the count of chats is known by dc_chatlist_get_cnt()).
 *
 * Only for the items that are in view
 * (the list may have several hundreds chats),
 * the UI should call dc_chatlist_get_summary() then.
 * dc_chatlist_get_summary() provides all elements needed for painting the item.
 *
 * On a click of such an item,
 * the UI should change to the chat view
 * and get all messages from this view via dc_get_chat_msgs().
 * Again, a "virtual list" is created
 * (the count of messages is known)
 * and for each messages that is scrolled into view, dc_get_msg() is called then.
 *
 * Why no listflags?
 * Without listflags, dc_get_chatlist() adds
 * the archive "link" automatically as needed.
 * The UI can just render these items differently then.
 */


/**
 * Free a chatlist object.
 *
 * @memberof dc_chatlist_t
 * @param chatlist The chatlist object to free, created e.g. by dc_get_chatlist(), dc_search_msgs().
 *     If NULL is given, nothing is done.
 */
void             dc_chatlist_unref           (dc_chatlist_t* chatlist);


/**
 * Find out the number of chats in a chatlist.
 *
 * @memberof dc_chatlist_t
 * @param chatlist The chatlist object as created e.g. by dc_get_chatlist().
 * @return Returns the number of items in a dc_chatlist_t object. 0 on errors or if the list is empty.
 */
size_t           dc_chatlist_get_cnt         (const dc_chatlist_t* chatlist);


/**
 * Get a single chat ID of a chatlist.
 *
 * To get the message object from the message ID, use dc_get_chat().
 *
 * @memberof dc_chatlist_t
 * @param chatlist The chatlist object as created e.g. by dc_get_chatlist().
 * @param index The index to get the chat ID for.
 * @return Returns the chat ID of the item at the given index. Index must be between
 *     0 and dc_chatlist_get_cnt()-1.
 */
uint32_t         dc_chatlist_get_chat_id     (const dc_chatlist_t* chatlist, size_t index);


/**
 * Get a single message ID of a chatlist.
 *
 * To get the message object from the message ID, use dc_get_msg().
 *
 * @memberof dc_chatlist_t
 * @param chatlist The chatlist object as created e.g. by dc_get_chatlist().
 * @param index The index to get the chat ID for.
 * @return Returns the message_id of the item at the given index. Index must be between
 *     0 and dc_chatlist_get_cnt()-1. If there is no message at the given index (e.g. the chat may be empty), 0 is returned.
 */
uint32_t         dc_chatlist_get_msg_id      (const dc_chatlist_t* chatlist, size_t index);


/**
 * Get a summary for a chatlist index.
 *
 * The summary is returned by a dc_lot_t object with the following fields:
 *
 * - dc_lot_t::text1: contains the username or the strings "Me", "Draft" and so on.
 *   The string may be colored by having a look at text1_meaning.
 *   If there is no such name or it should not be displayed, the element is NULL.
 *
 * - dc_lot_t::text1_meaning: one of DC_TEXT1_USERNAME, DC_TEXT1_SELF or DC_TEXT1_DRAFT.
 *   Typically used to show dc_lot_t::text1 with different colors. 0 if not applicable.
 *
 * - dc_lot_t::text2: contains an excerpt of the message text or strings as
 *   "No messages". May be NULL of there is no such text (e.g. for the archive link)
 *
 * - dc_lot_t::timestamp: the timestamp of the message. 0 if not applicable.
 *
 * - dc_lot_t::state: The state of the message as one of the @ref DC_STATE constants. 0 if not applicable.
 *
 * @memberof dc_chatlist_t
 * @param chatlist The chatlist to query as returned e.g. from dc_get_chatlist().
 * @param index The index to query in the chatlist.
 * @param chat To speed up things, pass an already available chat object here.
 *     If the chat object is not yet available, it is faster to pass NULL.
 * @return The summary as an dc_lot_t object. Must be freed using dc_lot_unref(). NULL is never returned.
 */
dc_lot_t*        dc_chatlist_get_summary     (const dc_chatlist_t* chatlist, size_t index, dc_chat_t* chat);


/**
 * Create a chatlist summary item when the chatlist object is already unref()'d.
 *
 * This function is similar to dc_chatlist_get_summary(), however,
 * it takes the chat ID and the message ID as returned by dc_chatlist_get_chat_id() and dc_chatlist_get_msg_id()
 * as arguments. The chatlist object itself is not needed directly.
 *
 * This maybe useful if you convert the complete object into a different representation
 * as done e.g. in the node-bindings.
 * If you have access to the chatlist object in some way, using this function is not recommended,
 * use dc_chatlist_get_summary() in this case instead.
 *
 * @memberof dc_context_t
 * @param context The context object.
 * @param chat_id The chat ID to get a summary for.
 * @param msg_id The message ID to get a summary for.
 * @return The summary as an dc_lot_t object, see dc_chatlist_get_summary() for details.
 *     Must be freed using dc_lot_unref(). NULL is never returned.
 */
dc_lot_t*        dc_chatlist_get_summary2    (dc_context_t* context, uint32_t chat_id, uint32_t msg_id);


/**
 * Helper function to get the associated context object.
 *
 * @memberof dc_chatlist_t
 * @param chatlist The chatlist object to empty.
 * @return The context object associated with the chatlist. NULL if none or on errors.
 */
dc_context_t*    dc_chatlist_get_context     (dc_chatlist_t* chatlist);


/**
 * Get info summary for a chat, in JSON format.
 *
 * The returned JSON string has the following key/values:
 *
 * id: chat id
 * name: chat/group name
 * color: color of this chat
 * last-message-from: who sent the last message
 * last-message-text: message (truncated)
 * last-message-state: @ref DC_STATE constant
 * last-message-date:
 * avatar-path: path-to-blobfile
 * is_verified: yes/no
 * @return a UTF8-encoded JSON string containing all requested info. Must be freed using dc_str_unref(). NULL is never returned.
 */
char*            dc_chat_get_info_json       (dc_context_t* context, size_t chat_id);

/**
 * @class dc_chat_t
 *
 * An object representing a single chat in memory.
 * Chat objects are created using e.g. dc_get_chat()
 * and are not updated on database changes;
 * if you want an update, you have to recreate the object.
 */


#define         DC_CHAT_ID_TRASH             3 // messages that should be deleted get this chat ID; the messages are deleted from the working thread later then. This is also needed as rfc724_mid should be preset as long as the message is not deleted on the server (otherwise it is downloaded again)
#define         DC_CHAT_ID_ARCHIVED_LINK     6 // only an indicator in a chatlist
#define         DC_CHAT_ID_ALLDONE_HINT      7 // only an indicator in a chatlist
#define         DC_CHAT_ID_LAST_SPECIAL      9 // larger chat IDs are "real" chats, their messages are "real" messages


/**
 * Free a chat object.
 *
 * @memberof dc_chat_t
 * @param chat Chat object are returned e.g. by dc_get_chat().
 *     If NULL is given, nothing is done.
 */
void            dc_chat_unref                (dc_chat_t* chat);


/**
 * Get the chat ID. The chat ID is the ID under which the chat is filed in the database.
 *
 * Special IDs:
 * - DC_CHAT_ID_ARCHIVED_LINK    (6) - A link at the end of the chatlist, if present the UI should show the button "Archived chats"-
 *
 * "Normal" chat IDs are larger than these special IDs (larger than DC_CHAT_ID_LAST_SPECIAL).
 *
 * @memberof dc_chat_t
 * @param chat The chat object.
 * @return The chat ID. 0 on errors.
 */
uint32_t        dc_chat_get_id               (const dc_chat_t* chat);


/**
 * Get chat type as one of the @ref DC_CHAT_TYPE constants:
 *
 * - @ref DC_CHAT_TYPE_SINGLE - a normal chat is a chat with a single contact,
 *   chats_contacts contains one record for the user. DC_CONTACT_ID_SELF
 *   (see dc_contact_t::id) is added _only_ for a self talk.
 *   These chats are created by dc_create_chat_by_contact_id().
 *
 * - @ref DC_CHAT_TYPE_GROUP - a group chat, chats_contacts contain all group
 *   members, incl. DC_CONTACT_ID_SELF.
 *   Groups are created by dc_create_group_chat().
 *
 * - @ref DC_CHAT_TYPE_MAILINGLIST - a mailing list, this is similar to groups,
 *   however, the member list cannot be retrieved completely
 *   and cannot be changed using this api.
 *   Mailing lists are created as needed by incoming messages
 *   and usually require some special server;
 *   they cannot be created by a function call as the other chat types.
 *   Moreover, for now, mailing lists are read-only.
 *
 * - @ref DC_CHAT_TYPE_BROADCAST - a broadcast list,
 *   the recipients will get messages in a one-to-one chats and
 *   the sender will get answers in a one-to-one as well.
 *   chats_contacts contain all recipients but DC_CONTACT_ID_SELF.
 *   Broadcasts are created by dc_create_broadcast_list().
 *
 * @memberof dc_chat_t
 * @param chat The chat object.
 * @return The chat type.
 */
int             dc_chat_get_type             (const dc_chat_t* chat);


/**
 * Returns the address where messages are sent to if the chat is a mailing list.
 * If you just want to know if a mailing list can be written to,
 * use dc_chat_can_send() instead.
 *
 * @memberof dc_chat_t
 * @param chat The chat object.
 * @return The mailing list address. Must be released using dc_str_unref() after usage.
 *     If there is no such address, an empty string is returned, NULL is never returned.
 */
char*           dc_chat_get_mailinglist_addr (const dc_chat_t* chat);


/**
 * Get name of a chat. For one-to-one chats, this is the name of the contact.
 * For group chats, this is the name given e.g. to dc_create_group_chat() or
 * received by a group-creation message.
 *
 * To change the name, use dc_set_chat_name()
 *
 * @memberof dc_chat_t
 * @param chat The chat object.
 * @return The chat name as a string. Must be released using dc_str_unref() after usage. Never NULL.
 */
char*           dc_chat_get_name             (const dc_chat_t* chat);


/**
 * Get the chat's profile image.
 * For groups, this is the image set by any group member
 * using dc_set_chat_profile_image().
 * For normal chats, this is the image set by each remote user on their own
 * using dc_set_config(context, "selfavatar", image).
 *
 * @memberof dc_chat_t
 * @param chat The chat object.
 * @return Path and file of the profile image, if any.
 *     NULL otherwise.
 *     Must be released using dc_str_unref() after usage.
 */
char*           dc_chat_get_profile_image    (const dc_chat_t* chat);


/**
 * Get a color for the chat.
 * For 1:1 chats, the color is calculated from the contact's e-mail address.
 * Otherwise, the chat name is used.
 * The color can be used for an fallback avatar with white initials
 * as well as for headlines in bubbles of group chats.
 *
 * @memberof dc_chat_t
 * @param chat The chat object.
 * @return The color as 0x00rrggbb with rr=red, gg=green, bb=blue
 *     each in the range 0-255.
 */
uint32_t        dc_chat_get_color            (const dc_chat_t* chat);


/**
 * Get visibility of chat.
 * See @ref DC_CHAT_VISIBILITY for detailed information about the visibilities.
 *
 * @memberof dc_chat_t
 * @param chat The chat object.
 * @return One of @ref DC_CHAT_VISIBILITY
 */
int             dc_chat_get_visibility       (const dc_chat_t* chat);


/**
 * Check if a chat is a contact request chat.
 *
 * UI should display such chats with a [New] badge in the chatlist.
 *
 * When such chat is opened, user should be presented with a set of
 * options instead of the message composition area, for example:
 * - Accept chat (dc_accept_chat())
 * - Block chat (dc_block_chat())
 * - Delete chat (dc_delete_chat())
 *
 * @memberof dc_chat_t
 * @param chat The chat object.
 * @return 1=chat is a contact request chat,
 *     0=chat is not a contact request chat.
 */
int             dc_chat_is_contact_request   (const dc_chat_t* chat);


/**
 * Check if a group chat is still unpromoted.
 *
 * After the creation with dc_create_group_chat() the chat is usually unpromoted
 * until the first call to dc_send_text_msg() or another sending function.
 *
 * With unpromoted chats, members can be added
 * and settings can be modified without the need of special status messages being sent.
 *
 * While the core takes care of the unpromoted state on its own,
 * checking the state from the UI side may be useful to decide whether a hint as
 * "Send the first message to allow others to reply within the group"
 * should be shown to the user or not.
 *
 * @memberof dc_chat_t
 * @param chat The chat object.
 * @return 1=chat is still unpromoted, no message was ever send to the chat,
 *     0=chat is not unpromoted, messages were send and/or received
 *     or the chat is not group chat.
 */
int             dc_chat_is_unpromoted        (const dc_chat_t* chat);


/**
 * Check if a chat is a self talk. Self talks are normal chats with
 * the only contact DC_CONTACT_ID_SELF.
 *
 * @memberof dc_chat_t
 * @param chat The chat object.
 * @return 1=chat is self talk, 0=chat is no self talk.
 */
int             dc_chat_is_self_talk         (const dc_chat_t* chat);


/**
 * Check if a chat is a device-talk.
 * Device-talks contain update information
 * and some hints that are added during the program runs, multi-device etc.
 *
 * From the UI view, device-talks are not very special,
 * the user can delete and forward messages, archive the chat, set notifications etc.
 *
 * Messages can be added to the device-talk using dc_add_device_msg()
 *
 * @memberof dc_chat_t
 * @param chat The chat object.
 * @return 1=chat is device talk, 0=chat is no device talk.
 */
int             dc_chat_is_device_talk       (const dc_chat_t* chat);


/**
 * Check if messages can be sent to a given chat.
 * This is not true e.g. for contact requests or for the device-talk, cmp. dc_chat_is_device_talk().
 *
 * Calling dc_send_msg() for these chats will fail
 * and the UI may decide to hide input controls therefore.
 *
 * @memberof dc_chat_t
 * @param chat The chat object.
 * @return 1=chat is writable, 0=chat is not writable.
 */
int             dc_chat_can_send              (const dc_chat_t* chat);


/**
 * Check if a chat is protected.
 * Protected chats contain only verified members and encryption is always enabled.
 * Protected chats are created using dc_create_group_chat() by setting the 'protect' parameter to 1.
 *
 * @memberof dc_chat_t
 * @param chat The chat object.
 * @return 1=chat protected, 0=chat is not protected.
 */
int             dc_chat_is_protected         (const dc_chat_t* chat);


/**
 * Checks if the chat was protected, and then an incoming message broke this protection.
 *
 * This function is only useful if the UI enabled the `verified_one_on_one_chats` feature flag,
 * otherwise it will return false for all chats.
 *
 * 1:1 chats are automatically set as protected when a contact is verified.
 * When a message comes in that is not encrypted / signed correctly,
 * the chat is automatically set as unprotected again.
 * dc_chat_is_protection_broken() will return true until dc_accept_chat() is called.
 *
 * The UI should let the user confirm that this is OK with a message like
 * `Bob sent a message from another device. Tap to learn more` and then call dc_accept_chat().
 * @memberof dc_chat_t
 * @param chat The chat object.
 * @return 1=chat protection broken, 0=otherwise.
 */
int             dc_chat_is_protection_broken (const dc_chat_t* chat);


/**
 * Check if locations are sent to the chat
 * at the time the object was created using dc_get_chat().
 * To check if locations are sent to _any_ chat,
 * use dc_is_sending_locations_to_chat().
 *
 * @memberof dc_chat_t
 * @param chat The chat object.
 * @return 1=locations are sent to chat, 0=no locations are sent to chat.
 */
int             dc_chat_is_sending_locations (const dc_chat_t* chat);


/**
 * Check whether the chat is currently muted (can be changed by dc_set_chat_mute_duration()).
 *
 * @memberof dc_chat_t
 * @param chat The chat object.
 * @return 1=muted, 0=not muted
 */
int             dc_chat_is_muted (const dc_chat_t* chat);


/**
 * Get the exact state of the mute of a chat
 *
 * @memberof dc_chat_t
 * @param chat The chat object.
 * @return 0=not muted, -1=forever muted, (x>0)=remaining seconds until the mute is lifted.
 */
int64_t          dc_chat_get_remaining_mute_duration (const dc_chat_t* chat);


/**
 * @class dc_msg_t
 *
 * An object representing a single message in memory.
 * The message object is not updated.
 * If you want an update, you have to recreate the object.
 */


#define         DC_MSG_ID_MARKER1            1 // this is used by iOS to mark things in the message list
#define         DC_MSG_ID_DAYMARKER          9
#define         DC_MSG_ID_LAST_SPECIAL       9


/**
 * Create new message object. Message objects are needed e.g. for sending messages using
 * dc_send_msg(). Moreover, they are returned e.g. from dc_get_msg(),
 * set up with the current state of a message. The message object is not updated;
 * to achieve this, you have to recreate it.
 *
 * @memberof dc_msg_t
 * @param context The context that should be stored in the message object.
 * @param viewtype The type to the message object to create,
 *     one of the @ref DC_MSG constants.
 * @return The created message object.
 */
dc_msg_t*       dc_msg_new                    (dc_context_t* context, int viewtype);


/**
 * Free a message object. Message objects are created e.g. by dc_get_msg().
 *
 * @memberof dc_msg_t
 * @param msg The message object to free.
 *     If NULL is given, nothing is done.
 */
void            dc_msg_unref                  (dc_msg_t* msg);


/**
 * Get the ID of the message.
 *
 * @memberof dc_msg_t
 * @param msg The message object.
 * @return The ID of the message.
 *     0 if the given message object is invalid.
 */
uint32_t        dc_msg_get_id                 (const dc_msg_t* msg);


/**
 * Get the ID of the contact who wrote the message.
 *
 * If the ID is equal to DC_CONTACT_ID_SELF (1), the message is an outgoing
 * message that is typically shown on the right side of the chat view.
 *
 * Otherwise, the message is an incoming message; to get details about the sender,
 * pass the returned ID to dc_get_contact().
 *
 * @memberof dc_msg_t
 * @param msg The message object.
 * @return The ID of the contact who wrote the message, DC_CONTACT_ID_SELF (1)
 *     if this is an outgoing message, 0 on errors.
 */
uint32_t        dc_msg_get_from_id            (const dc_msg_t* msg);


/**
 * Get the ID of the chat the message belongs to.
 * To get details about the chat, pass the returned ID to dc_get_chat().
 *
 * @memberof dc_msg_t
 * @param msg The message object.
 * @return The ID of the chat the message belongs to, 0 on errors.
 */
uint32_t        dc_msg_get_chat_id            (const dc_msg_t* msg);


/**
 * Get the type of the message.
 *
 * @memberof dc_msg_t
 * @param msg The message object.
 * @return One of the @ref DC_MSG constants.
 *     0 if the given message object is invalid.
 */
int             dc_msg_get_viewtype           (const dc_msg_t* msg);


/**
 * Get the state of a message.
 *
 * Incoming message states:
 * - @ref DC_STATE_IN_FRESH - Incoming _fresh_ message.
 *   Fresh messages are neither noticed nor seen and are typically shown in notifications.
 *   Use dc_get_fresh_msgs() to get all fresh messages.
 * - @ref DC_STATE_IN_NOTICED - Incoming _noticed_ message.
 *   E.g. chat opened but message not yet read.
 *   Noticed messages are not counted as unread but were not marked as read nor resulted in MDNs.
 *   Use dc_marknoticed_chat() to mark messages as being noticed.
 * - @ref DC_STATE_IN_SEEN - Incoming message, really _seen_ by the user.
 *   Marked as read on IMAP and MDN may be sent. Use dc_markseen_msgs() to mark messages as being seen.
 *
 * Outgoing message states:
 * - @ref DC_STATE_OUT_PREPARING - For files which need time to be prepared before they can be sent,
 *   the message enters this state before @ref DC_STATE_OUT_PENDING.
 * - @ref DC_STATE_OUT_DRAFT - Message saved as draft using dc_set_draft()
 * - @ref DC_STATE_OUT_PENDING - The user has pressed the "send" button but the
 *   message is not yet sent and is pending in some way. Maybe we're offline (no checkmark).
 * - @ref DC_STATE_OUT_FAILED - _Unrecoverable_ error (_recoverable_ errors result in pending messages),
 *   you will receive the event #DC_EVENT_MSG_FAILED.
 * - @ref DC_STATE_OUT_DELIVERED - Outgoing message successfully delivered to server (one checkmark).
 *   Note, that already delivered messages may get into the state @ref DC_STATE_OUT_FAILED if we get such a hint from the server.
 *   If a sent message changes to this state, you will receive the event #DC_EVENT_MSG_DELIVERED.
 * - @ref DC_STATE_OUT_MDN_RCVD - Outgoing message read by the recipient
 *   (two checkmarks; this requires goodwill on the receiver's side)
 *   If a sent message changes to this state, you will receive the event #DC_EVENT_MSG_READ.
 *   Also messages already read by some recipients
 *   may get into the state @ref DC_STATE_OUT_FAILED at a later point,
 *   e.g. when in a group, delivery fails for some recipients.
 *
 * If you just want to check if a message is sent or not, please use dc_msg_is_sent() which regards all states accordingly.
 *
 * The state of just created message objects is @ref DC_STATE_UNDEFINED.
 * The state is always set by the core library, users of the library cannot set the state directly, but it is changed implicitly e.g.
 * when calling dc_marknoticed_chat() or dc_markseen_msgs().
 *
 * @memberof dc_msg_t
 * @param msg The message object.
 * @return The state of the message.
 */
int             dc_msg_get_state              (const dc_msg_t* msg);


/**
 * Get the message sending time.
 * The sending time is returned as a unix timestamp in seconds.
 *
 * Note that the message lists returned e.g. by dc_get_chat_msgs()
 * are not sorted by the _sending_ time but by the _receiving_ time.
 * This ensures newly received messages always pop up at the end of the list,
 * however, for delayed messages, the correct sending time will be displayed.
 *
 * To display detailed information about the times to the user,
 * the UI can use dc_get_msg_info().
 *
 * @memberof dc_msg_t
 * @param msg The message object.
 * @return The time of the message.
 */
int64_t          dc_msg_get_timestamp          (const dc_msg_t* msg);


/**
 * Get the message receive time.
 * The receive time is returned as a unix timestamp in seconds.
 *
 * To get the sending time, use dc_msg_get_timestamp().
 *
 * @memberof dc_msg_t
 * @param msg The message object.
 * @return The receiving time of the message.
 *     For outgoing messages, 0 is returned.
 */
int64_t          dc_msg_get_received_timestamp (const dc_msg_t* msg);


/**
 * Get the message time used for sorting.
 * This function returns the timestamp that is used for sorting the message
 * into lists as returned e.g. by dc_get_chat_msgs().
 * This may be the reveived time, the sending time or another time.
 *
 * To get the receiving time, use dc_msg_get_received_timestamp().
 * To get the sending time, use dc_msg_get_timestamp().
 *
 * @memberof dc_msg_t
 * @param msg The message object.
 * @return The time used for ordering.
 */
int64_t          dc_msg_get_sort_timestamp     (const dc_msg_t* msg);


/**
 * Get the text of the message.
 * If there is no text associated with the message, an empty string is returned.
 * NULL is never returned.
 *
 * The returned text is plain text, HTML is stripped.
 * The returned text is truncated to a max. length of currently about 30000 characters,
 * it does not make sense to show more text in the message list and typical controls
 * will have problems with showing much more text.
 * This max. length is to avoid passing _lots_ of data to the frontend which may
 * result e.g. from decoding errors (assume some bytes missing in a mime structure, forcing
 * an attachment to be plain text).
 *
 * To get information about the message and more/raw text, use dc_get_msg_info().
 *
 * @memberof dc_msg_t
 * @param msg The message object.
 * @return The message text. The result must be released using dc_str_unref(). Never returns NULL.
 */
char*           dc_msg_get_text               (const dc_msg_t* msg);


/**
 * Get the subject of the e-mail.
 * If there is no subject associated with the message, an empty string is returned.
 * NULL is never returned.
 *
 * You usually don't need this; if the core thinks that the subject might contain important
 * information, it automatically prepends it to the message text.
 *
 * This function was introduced so that you can use the subject as the title for the 
 * full-message-view (see dc_get_msg_html()).
 *
 * For outgoing messages, the subject is not stored and an empty string is returned.
 *
 * @memberof dc_msg_t
 * @param msg The message object.
 * @return The subject. The result must be released using dc_str_unref(). Never returns NULL.
 */
char*           dc_msg_get_subject            (const dc_msg_t* msg);


/**
 * Find out full path of the file associated with a message.
 *
 * Typically files are associated with images, videos, audios, documents.
 * Plain text messages do not have a file.
 * File name may be mangled. To obtain the original attachment filename use dc_msg_get_filename().
 *
 * @memberof dc_msg_t
 * @param msg The message object.
 * @return The full path (with file name and extension) of the file associated with the message.
 *     If there is no file associated with the message, an empty string is returned.
 *     NULL is never returned and the returned value must be released using dc_str_unref().
 */
char*           dc_msg_get_file               (const dc_msg_t* msg);


/**
 * Get an original attachment filename, with extension but without the path. To get the full path,
 * use dc_msg_get_file().
 *
 * @memberof dc_msg_t
 * @param msg The message object.
 * @return The attachment filename. If there is no file associated with the message, an empty string
 *     is returned. The returned value must be released using dc_str_unref().
 */
char*           dc_msg_get_filename           (const dc_msg_t* msg);


/**
 * Get the MIME type of a file. If there is no file, an empty string is returned.
 * If there is no associated MIME type with the file, the function guesses on; if
 * in doubt, `application/octet-stream` is returned. NULL is never returned.
 *
 * @memberof dc_msg_t
 * @param msg The message object.
 * @return A string containing the MIME type.
 *     Must be released using dc_str_unref() after usage. NULL is never returned.
 */
char*           dc_msg_get_filemime           (const dc_msg_t* msg);


/**
 * Return a file from inside a webxdc message.
 *
 * @memberof dc_msg_t
 * @param msg The webxdc instance.
 * @param filename The name inside the archive.
 *     Can be given as an absolute path (`/file.png`)
 *     or as a relative path (`file.png`, no leading slash).
 * @param ret_bytes A pointer to a size_t. The size of the blob will be written here.
 * @return The blob must be released using dc_str_unref() after usage.
 *     NULL if there is no such file in the archive or on errors.
 */
char*             dc_msg_get_webxdc_blob      (const dc_msg_t* msg, const char* filename, size_t* ret_bytes);


/**
 * Get info from a webxdc message, in JSON format.
 * The returned JSON string has the following key/values:
 *
 * - name: The name of the app.
 *   Defaults to the filename if not set in the manifest.
 * - icon: App icon file name.
 *   Defaults to an standard icon if nothing is set in the manifest.
 *   To get the file, use dc_msg_get_webxdc_blob().
 *   App icons should should be square,
 *   the implementations will add round corners etc. as needed.
 * - document: if the Webxdc represents a document, this is the name of the document,
 *   otherwise, this is an empty string.
 * - summary: short string describing the state of the app,
 *   sth. as "2 votes", "Highscore: 123",
 *   can be changed by the apps and defaults to an empty string.
 * - source_code_url:
 *   URL where the source code of the Webxdc and other information can be found;
 *   defaults to an empty string.
 *   Implementations may offer an menu or a button to open this URL.
 * - internet_access:
 *   true if the Webxdc should get full internet access, including Webrtc.
 *   currently, this is only true for encrypted Webxdc's in the self chat
 *   that have requested internet access in the manifest.
 *   this is useful for development and maybe for internal integrations at some point.
 *
 * @memberof dc_msg_t
 * @param msg The webxdc instance.
 * @return A UTF8 encoded JSON string containing all requested info.
 *     Must be freed using dc_str_unref().
 *     NULL is never returned.
 */
char*             dc_msg_get_webxdc_info      (const dc_msg_t* msg);


/**
 * Get the size of the file. Returns the size of the file associated with a
 * message, if applicable.
 *
 * Typically, this is used to show the size of document files, e.g. a PDF.
 *
 * @memberof dc_msg_t
 * @param msg The message object.
 * @return The file size in bytes, 0 if not applicable or on errors.
 */
uint64_t        dc_msg_get_filebytes          (const dc_msg_t* msg);


/**
 * Get the width of an image or a video. The width is returned in pixels.
 * If the width is unknown or if the associated file is no image or video file,
 * 0 is returned.
 *
 * Often the aspect ratio is the more interesting thing. You can calculate
 * this using dc_msg_get_width() / dc_msg_get_height().
 *
 * See also dc_msg_get_duration().
 *
 * @memberof dc_msg_t
 * @param msg The message object.
 * @return The width in pixels, if applicable. 0 otherwise or if unknown.
 */
int             dc_msg_get_width              (const dc_msg_t* msg);


/**
 * Get the height of an image or a video. The height is returned in pixels.
 * If the height is unknown or if the associated file is no image or video file,
 * 0 is returned.
 *
 * Often the aspect ratio is the more interesting thing. You can calculate
 * this using dc_msg_get_width() / dc_msg_get_height().
 *
 * See also dc_msg_get_duration().
 *
 * @memberof dc_msg_t
 * @param msg The message object.
 * @return The height in pixels, if applicable. 0 otherwise or if unknown.
 */
int             dc_msg_get_height             (const dc_msg_t* msg);


/**
 * Get the duration of audio or video. The duration is returned in milliseconds (ms).
 * If the duration is unknown or if the associated file is no audio or video file,
 * 0 is returned.
 *
 * See also dc_msg_get_width() and dc_msg_get_height().
 *
 * @memberof dc_msg_t
 * @param msg The message object.
 * @return The duration in milliseconds, if applicable. 0 otherwise or if unknown.
 */
int             dc_msg_get_duration           (const dc_msg_t* msg);


/**
 * Check if a padlock should be shown beside the message.
 *
 * @memberof dc_msg_t
 * @param msg The message object.
 * @return 1=padlock should be shown beside message, 0=do not show a padlock beside the message.
 */
int             dc_msg_get_showpadlock        (const dc_msg_t* msg);

/**
 * Check if an incoming message is a bot message, i.e. automatically submitted.
 *
 * Return value for outgoing messages is unspecified.
 *
 * @memberof dc_msg_t
 * @param msg The message object.
 * @return 1=message is submitted automatically, 0=message is not automatically submitted.
 */
int             dc_msg_is_bot                 (const dc_msg_t* msg); 

/**
 * Get the ephemeral timer duration for a message.
 * This is the value of dc_get_chat_ephemeral_timer() in the moment the message was sent.
 *
 * To check if the timer is started and calculate remaining time,
 * use dc_msg_get_ephemeral_timestamp().
 *
 * @memberof dc_msg_t
 * @param msg The message object.
 * @return The duration in seconds, or 0 if no timer is set.
 */
uint32_t        dc_msg_get_ephemeral_timer    (const dc_msg_t* msg);

/**
 * Get the timestamp of the ephemeral message removal.
 *
 * If returned value is non-zero, you can calculate the * fraction of
 * time remaining by divinding the difference between the current timestamp
 * and this timestamp by dc_msg_get_ephemeral_timer().
 *
 * @memberof dc_msg_t
 * @param msg The message object.
 * @return The time of the message removal, 0 if the timer is not yet started.
 *     (The timer starts on sending messages or when dc_markseen_msgs() is called.)
 */
int64_t          dc_msg_get_ephemeral_timestamp (const dc_msg_t* msg);


/**
 * Get a summary for a message.
 *
 * The summary is returned by a dc_lot_t object with the following fields:
 *
 * - dc_lot_t::text1: contains the username or the string "Me".
 *   The string may be colored by having a look at text1_meaning.
 *   If the name should not be displayed, the element is NULL.
 * - dc_lot_t::text1_meaning: one of DC_TEXT1_USERNAME or DC_TEXT1_SELF.
 *   Typically used to show dc_lot_t::text1 with different colors. 0 if not applicable.
 * - dc_lot_t::text2: contains an excerpt of the message text.
 * - dc_lot_t::timestamp: the timestamp of the message.
 * - dc_lot_t::state: The state of the message as one of the @ref DC_STATE constants.
 *
 * Typically used to display a search result. See also dc_chatlist_get_summary() to display a list of chats.
 *
 * @memberof dc_msg_t
 * @param msg The message object.
 * @param chat The chat object. To speed up things, pass an already available chat object here.
 *     If the chat object is not yet available, it is faster to pass NULL.
 * @return The summary as an dc_lot_t object. Must be freed using dc_lot_unref(). NULL is never returned.
 */
dc_lot_t*       dc_msg_get_summary            (const dc_msg_t* msg, const dc_chat_t* chat);


/**
 * Get a message summary as a single line of text. Typically used for
 * notifications.
 *
 * @memberof dc_msg_t
 * @param msg The message object.
 * @param approx_characters A rough length of the expected string.
 * @return A summary for the given messages.
 *     The returned string must be released using dc_str_unref().
 *     Returns an empty string on errors, never returns NULL.
 */
char*           dc_msg_get_summarytext        (const dc_msg_t* msg, int approx_characters);


/**
 * Get the name that should be shown over the message (in a group chat) instead of the contact
 * display name, or NULL.
 *
 * If this returns non-NULL, put a `~` before the override-sender-name and show the
 * override-sender-name and the sender's avatar even in 1:1 chats.
 *
 * In mailing lists, sender display name and sender address do not always belong together.
 * In this case, this function gives you the name that should actually be shown over the message.
 *
 * Also, sometimes, we need to indicate a different sender in 1:1 chats:
 * Suppose that our user writes an e-mail to support@delta.chat, which forwards to 
 * Bob <bob@delta.chat>, and Bob replies.
 * 
 * Then, Bob's reply is shown in our 1:1 chat with support@delta.chat and the override-sender-name is
 * set to `Bob`. The UI should show the sender name as `~Bob` and show the avatar, just
 * as in group messages. If the user then taps on the avatar, they can see that this message
 * comes from bob@delta.chat.
 * 
 * You should show a `~` before the override-sender-name in chats, so that the user can
 * see that this isn't the sender's actual name.
 *
 * @memberof dc_msg_t
 * @param msg The message object.
 * @return The name to show over this message or NULL.
 *     If this returns NULL, call `dc_contact_get_display_name()`.
 *     The returned string must be released using dc_str_unref().
 */
char*           dc_msg_get_override_sender_name(const dc_msg_t* msg);



/**
 * Check if a message has a deviating timestamp.
 * A message has a deviating timestamp
 * when it is sent on another day as received/sorted by.
 *
 * When the UI displays normally only the time beside the message and the full day as headlines,
 * the UI should display the full date directly beside the message if the timestamp is deviating.
 *
 * @memberof dc_msg_t
 * @param msg The message object.
 * @return 1=Timestamp is deviating, the UI should display the full date beside the message,
 *     0=Timestamp is not deviating and belongs to the same date as the date headers,
 *     displaying the time only is sufficient in this case.
 */
int             dc_msg_has_deviating_timestamp(const dc_msg_t* msg);


/**
 * Check if a message has a location bound to it.
 * These messages are also returned by dc_get_locations()
 * and the UI may decide to display a special icon beside such messages,
 *
 * @memberof dc_msg_t
 * @param msg The message object.
 * @return 1=Message has location bound to it, 0=No location bound to message.
 */
int             dc_msg_has_location           (const dc_msg_t* msg);


/**
 * Check if a message was sent successfully.
 *
 * Currently, "sent" messages are messages that are in the state "delivered" or "mdn received",
 * see dc_msg_get_state().
 *
 * @memberof dc_msg_t
 * @param msg The message object.
 * @return 1=message sent successfully, 0=message not yet sent or message is an incoming message.
 */
int             dc_msg_is_sent                (const dc_msg_t* msg);


/**
 * Check if the message is a forwarded message.
 *
 * Forwarded messages may not be created by the contact given as "from".
 *
 * Typically, the UI shows a little text for a symbol above forwarded messages.
 *
 * For privacy reasons, we do not provide the name or the e-mail address of the
 * original author (in a typical GUI, you select the messages text and click on
 * "forwarded"; you won't expect other data to be send to the new recipient,
 * esp. as the new recipient may not be in any relationship to the original author)
 *
 * @memberof dc_msg_t
 * @param msg The message object.
 * @return 1=message is a forwarded message, 0=message not forwarded.
 */
int             dc_msg_is_forwarded           (const dc_msg_t* msg);


/**
 * Check if the message is an informational message, created by the
 * device or by another users. Such messages are not "typed" by the user but
 * created due to other actions,
 * e.g. dc_set_chat_name(), dc_set_chat_profile_image(),
 * or dc_add_contact_to_chat().
 *
 * These messages are typically shown in the center of the chat view,
 * dc_msg_get_text() returns a descriptive text about what is going on.
 *
 * For informational messages created by Webxdc apps,
 * dc_msg_get_parent() usually returns the Webxdc instance;
 * UIs can use that to scroll to the Webxdc app when the info is tapped.
 *
 * There is no need to perform any action when seeing such a message - this is already done by the core.
 *
 * @memberof dc_msg_t
 * @param msg The message object.
 * @return 1=message is a system command, 0=normal message.
 */
int             dc_msg_is_info                (const dc_msg_t* msg);


/**
 * Get the type of an informational message.
 * If dc_msg_is_info() returns 1, this function returns the type of the informational message.
 * UIs can display e.g. an icon based upon the type.
 *
 * Currently, the following types are defined:
 * - DC_INFO_PROTECTION_ENABLED (11) - Info-message for "Chat is now protected"
 * - DC_INFO_PROTECTION_DISABLED (12) - Info-message for "Chat is no longer protected"
 *
 * Even when you display an icon,
 * you should still display the text of the informational message using dc_msg_get_text()
 *
 * @memberof dc_msg_t
 * @param msg The message object.
 * @return One of the DC_INFO* constants.
 *     0 or other values indicate unspecified types
 *     or that the message is not an info-message.
 */
int             dc_msg_get_info_type          (const dc_msg_t* msg);


// DC_INFO* uses the same values as SystemMessage in rust-land
#define         DC_INFO_UNKNOWN                    0
#define         DC_INFO_GROUP_NAME_CHANGED         2
#define         DC_INFO_GROUP_IMAGE_CHANGED        3
#define         DC_INFO_MEMBER_ADDED_TO_GROUP      4
#define         DC_INFO_MEMBER_REMOVED_FROM_GROUP  5
#define         DC_INFO_AUTOCRYPT_SETUP_MESSAGE    6
#define         DC_INFO_SECURE_JOIN_MESSAGE        7
#define         DC_INFO_LOCATIONSTREAMING_ENABLED  8
#define         DC_INFO_LOCATION_ONLY              9
#define         DC_INFO_EPHEMERAL_TIMER_CHANGED   10
#define         DC_INFO_PROTECTION_ENABLED        11
#define         DC_INFO_PROTECTION_DISABLED       12
#define         DC_INFO_WEBXDC_INFO_MESSAGE       32

/**
 * Check if a message is still in creation. A message is in creation between
 * the calls to dc_prepare_msg() and dc_send_msg().
 *
 * Typically, this is used for videos that are recoded by the UI before
 * they can be sent.
 *
 * @memberof dc_msg_t
 * @param msg The message object.
 * @return 1=message is still in creation (dc_send_msg() was not called yet),
 *     0=message no longer in creation.
 */
int             dc_msg_is_increation          (const dc_msg_t* msg);


/**
 * Check if the message is an Autocrypt Setup Message.
 *
 * Setup messages should be shown in an unique way e.g. using a different text color.
 * On a click or another action, the user should be prompted for the setup code
 * which is forwarded to dc_continue_key_transfer() then.
 *
 * Setup message are typically generated by dc_initiate_key_transfer() on another device.
 *
 * @memberof dc_msg_t
 * @param msg The message object.
 * @return 1=message is a setup message, 0=no setup message.
 *     For setup messages, dc_msg_get_viewtype() returns #DC_MSG_FILE.
 */
int             dc_msg_is_setupmessage        (const dc_msg_t* msg);


/**
 * Get the first characters of the setup code.
 *
 * Typically, this is used to pre-fill the first entry field of the setup code.
 * If the user has several setup messages, he can be sure typing in the correct digits.
 *
 * To check, if a message is a setup message, use dc_msg_is_setupmessage().
 * To decrypt a secret key from a setup message, use dc_continue_key_transfer().
 *
 * @memberof dc_msg_t
 * @param msg The message object.
 * @return Typically the first two digits of the setup code or an empty string if unknown.
 *     NULL is never returned. Must be released using dc_str_unref() when done.
 */
char*           dc_msg_get_setupcodebegin     (const dc_msg_t* msg);


/**
 * Get URL of a videochat invitation.
 *
 * Videochat invitations are sent out using dc_send_videochat_invitation()
 * and dc_msg_get_viewtype() returns #DC_MSG_VIDEOCHAT_INVITATION for such invitations.
 *
 * @memberof dc_msg_t
 * @param msg The message object.
 * @return If the message contains a videochat invitation,
 *     the URL of the invitation is returned.
 *     If the message is no videochat invitation, NULL is returned.
 *     Must be released using dc_str_unref() when done.
 */
char*           dc_msg_get_videochat_url (const dc_msg_t* msg);


/**
 * Gets the error status of the message.
 * If there is no error associated with the message, NULL is returned.
 *
 * A message can have an associated error status if something went wrong when sending or
 * receiving message itself. The error status is free-form text and should not be further parsed,
 * rather it's presence is meant to indicate *something* went wrong with the message and the
 * text of the error is detailed information on what.
 * 
 * Some common reasons error can be associated with messages are:
 * * Lack of valid signature on an e2ee message, usually for received messages.
 * * Failure to decrypt an e2ee message, usually for received messages.
 * * When a message could not be delivered to one or more recipients the non-delivery
 *   notification text can be stored in the error status.
 *
 * @memberof dc_msg_t
 * @param msg The message object.
 * @return An error or NULL. The result must be released using dc_str_unref().
 */
char*           dc_msg_get_error               (const dc_msg_t* msg);


/**
 * Get type of videochat.
 *
 * Calling this functions only makes sense for messages of type #DC_MSG_VIDEOCHAT_INVITATION,
 * in this case, if `basicwebrtc:` as of https://github.com/cracker0dks/basicwebrtc or `jitsi`
 * were used to initiate the videochat,
 * dc_msg_get_videochat_type() returns the corresponding type.
 *
 * The videochat URL can be retrieved using dc_msg_get_videochat_url().
 * To check if a message is a videochat invitation at all, check the message type for #DC_MSG_VIDEOCHAT_INVITATION.
 *
 * @memberof dc_msg_t
 * @param msg The message object.
 * @return Type of the videochat as of DC_VIDEOCHATTYPE_BASICWEBRTC, DC_VIDEOCHATTYPE_JITSI or DC_VIDEOCHATTYPE_UNKNOWN.
 *
 * Example:
 * ~~~
 * if (dc_msg_get_viewtype(msg) == DC_MSG_VIDEOCHAT_INVITATION) {
 *   if (dc_msg_get_videochat_type(msg) == DC_VIDEOCHATTYPE_BASICWEBRTC) {
 *       // videochat invitation that we ship a client for
 *   } else {
 *       // use browser for videochat - or add an additional check for DC_VIDEOCHATTYPE_JITSI
 *   }
 * } else {
 *    // not a videochat invitation
 * }
 * ~~~
 */
int dc_msg_get_videochat_type (const dc_msg_t* msg);

#define DC_VIDEOCHATTYPE_UNKNOWN     0
#define DC_VIDEOCHATTYPE_BASICWEBRTC 1
#define DC_VIDEOCHATTYPE_JITSI       2


/**
 * Checks if the message has a full HTML version.
 *
 * Messages have a full HTML version
 * if the original message _may_ contain important parts
 * that are removed by some heuristics
 * or if the message is just too long or too complex
 * to get displayed properly by just using plain text.
 * If so, the UI should offer a button as
 * "Show full message" that shows the uncut message using dc_get_msg_html().
 *
 * Even if a "Show full message" button is recommended,
 * the UI should display the text in the bubble
 * using the normal dc_msg_get_text() function -
 * which will still be fine in many cases.
 *
 * @memberof dc_msg_t
 * @param msg The message object.
 * @return 0=Message as displayed using dc_msg_get_text() is just fine;
 *     1=Message has a full HTML version,
 *     should be displayed using dc_msg_get_text()
 *     and a button to show the full version should be offered
 */
int dc_msg_has_html (dc_msg_t* msg);


/**
  * Check if the message is completely downloaded
  * or if some further action is needed.
  *
  * Messages may be not fully downloaded
  * if they are larger than the limit set by the dc_set_config()-option `download_limit`.
  *
  * The function returns one of:
  * - @ref DC_DOWNLOAD_DONE        - The message does not need any further download action
  *                                  and should be rendered as usual.
  * - @ref DC_DOWNLOAD_AVAILABLE   - There is additional content to download.
  *                                  In addition to the usual message rendering,
  *                                  the UI shall show a download button that calls dc_download_full_msg()
  * - @ref DC_DOWNLOAD_IN_PROGRESS - Download was started with dc_download_full_msg() and is still in progress.
  *                                  If the download fails or succeeds,
  *                                  the event @ref DC_EVENT_MSGS_CHANGED is emitted.
  * - @ref DC_DOWNLOAD_FAILURE     - Download error, the user may start over calling dc_download_full_msg() again.
  *
  * @memberof dc_msg_t
  * @param msg The message object.
  * @return One of the @ref DC_DOWNLOAD values.
  */
int dc_msg_get_download_state (const dc_msg_t* msg);


/**
 * Set the text of a message object.
 * This does not alter any information in the database; this may be done by dc_send_msg() later.
 *
 * @memberof dc_msg_t
 * @param msg The message object.
 * @param text The message text.
 */
void            dc_msg_set_text               (dc_msg_t* msg, const char* text);


/**
 * Set the HTML part of a message object.
 * As for all other dc_msg_t setters,
 * this is only useful if the message is sent using dc_send_msg() later.
 *
 * Please note, that Delta Chat clients show the plain text set with
 * dc_msg_set_text() at the first place;
 * the HTML part is not shown instead of this text.
 * However, for messages with HTML parts,
 * on the receiver's device, dc_msg_has_html() will return 1
 * and a button "Show full message" is typically shown.
 *
 * So adding a HTML part might be useful e.g. for bots,
 * that want to add rich content to a message, e.g. a website;
 * this HTML part is similar to an attachment then.
 *
 * **dc_msg_set_html() is currently not meant for sending a message,
 * a "normal user" has typed in!**
 * Use dc_msg_set_text() for that purpose.
 *
 * @memberof dc_msg_t
 * @param msg The message object.
 * @param html HTML to send.
 */
void            dc_msg_set_html               (dc_msg_t* msg, const char* html);


/**
 * Sets the email's subject. If it's empty, a default subject
 * will be used (e.g. `Message from Alice` or `Re: <last subject>`).
 * This does not alter any information in the database.
 *
 * @memberof dc_msg_t
 * @param msg The message object.
 * @param subject The new subject.
 */
void            dc_msg_set_subject            (dc_msg_t* msg, const char* subject);


/**
 * Set different sender name for a message.
 * This overrides the name set by the dc_set_config()-option `displayname`.
 *
 * Usually, this function is not needed
 * when implementing pure messaging functions.
 * However, it might be useful for bots e.g. building bridges to other networks.
 *
 * @memberof dc_msg_t
 * @param msg The message object.
 * @param name The name to send along with the message.
 */
void            dc_msg_set_override_sender_name(dc_msg_t* msg, const char* name);


/**
 * Set the file associated with a message object.
 * This does not alter any information in the database
 * nor copy or move the file or checks if the file exist.
 * All this can be done with dc_send_msg() later.
 *
 * @memberof dc_msg_t
 * @param msg The message object.
 * @param file If the message object is used in dc_send_msg() later,
 *     this must be the full path of the image file to send.
 * @param filemime The MIME type of the file. NULL if you don't know or don't care.
 */
void            dc_msg_set_file               (dc_msg_t* msg, const char* file, const char* filemime);


/**
 * Set the dimensions associated with message object.
 * Typically this is the width and the height of an image or video associated using dc_msg_set_file().
 * This does not alter any information in the database; this may be done by dc_send_msg() later.
 *
 * @memberof dc_msg_t
 * @param msg The message object.
 * @param width The width in pixels, if known. 0 if you don't know or don't care.
 * @param height The height in pixels, if known. 0 if you don't know or don't care.
 */
void            dc_msg_set_dimension          (dc_msg_t* msg, int width, int height);


/**
 * Set the duration associated with message object.
 * Typically this is the duration of an audio or video associated using dc_msg_set_file().
 * This does not alter any information in the database; this may be done by dc_send_msg() later.
 *
 * @memberof dc_msg_t
 * @param msg The message object.
 * @param duration The duration in milliseconds. 0 if you don't know or don't care.
 */
void            dc_msg_set_duration           (dc_msg_t* msg, int duration);


/**
 * Set any location that should be bound to the message object.
 * The function is useful to add a marker to the map
 * at a position different from the self-location.
 * You should not call this function
 * if you want to bind the current self-location to a message;
 * this is done by dc_set_location() and dc_send_locations_to_chat().
 *
 * Typically results in the event #DC_EVENT_LOCATION_CHANGED with
 * contact ID set to DC_CONTACT_ID_SELF.
 *
 * @memberof dc_msg_t
 * @param msg The message object.
 * @param latitude A north-south position of the location.
 * @param longitude An east-west position of the location.
 */
void            dc_msg_set_location           (dc_msg_t* msg, double latitude, double longitude);


/**
 * Late filing information to a message.
 * In contrast to the dc_msg_set_*() functions, this function really stores the information in the database.
 *
 * Sometimes, the core cannot find out the width, the height or the duration
 * of an image, an audio or a video.
 *
 * If, in these cases, the frontend can provide the information, it can save
 * them together with the message object for later usage.
 *
 * This function should only be used if dc_msg_get_width(), dc_msg_get_height() or dc_msg_get_duration()
 * do not provide the expected values.
 *
 * To get the stored values later, use dc_msg_get_width(), dc_msg_get_height() or dc_msg_get_duration().
 *
 * @memberof dc_msg_t
 * @param msg The message object.
 * @param width The new width to store in the message object. 0 if you don't want to change the width.
 * @param height The new height to store in the message object. 0 if you don't want to change the height.
 * @param duration The new duration to store in the message object. 0 if you don't want to change it.
 */
void            dc_msg_latefiling_mediasize   (dc_msg_t* msg, int width, int height, int duration);


/**
 * Set the message replying to.
 * This allows optionally to reply to an explicit message
 * instead of replying implicitly to the end of the chat.
 *
 * dc_msg_set_quote() copies some basic data from the quoted message object
 * so that dc_msg_get_quoted_text() will always work.
 * dc_msg_get_quoted_msg() gets back the quoted message only if it is _not_ deleted.
 *
 * @memberof dc_msg_t
 * @param msg The message object to set the reply to.
 * @param quote The quote to set for the message object given as `msg`.
 *     NULL removes an previously set quote.
 */
void             dc_msg_set_quote             (dc_msg_t* msg, const dc_msg_t* quote);


/**
 * Get quoted text, if any.
 * You can use this function also check if there is a quote for a message.
 *
 * The text is a summary of the original text,
 * similar to what is shown in the chatlist.
 *
 * If available, you can get the whole quoted message object using dc_msg_get_quoted_msg().
 *
 * @memberof dc_msg_t
 * @param msg The message object.
 * @return The quoted text or NULL if there is no quote.
 *     Returned strings must be released using dc_str_unref().
 */
char*           dc_msg_get_quoted_text        (const dc_msg_t* msg);


/**
 * Get quoted message, if available.
 * UIs might use this information to offer "jumping back" to the quoted message
 * or to enrich displaying the quote.
 *
 * If this function returns NULL,
 * this does not mean there is no quote for the message -
 * it might also mean that a quote exist but the quoted message is deleted meanwhile.
 * Therefore, do not use this function to check if there is a quote for a message.
 * To check if a message has a quote, use dc_msg_get_quoted_text().
 *
 * To display the quote in the chat, use dc_msg_get_quoted_text() as a primary source,
 * however, one might add information from the message object (e.g. an image).
 *
 * It is not guaranteed that the message belong to the same chat.
 *
 * @memberof dc_msg_t
 * @param msg The message object.
 * @return The quoted message or NULL.
 *     Must be freed using dc_msg_unref() after usage.
 */
dc_msg_t*       dc_msg_get_quoted_msg         (const dc_msg_t* msg);

/**
 * Get parent message, if available.
 *
 * Used for Webxdc-info-messages
 * to jump to the corresponding instance that created the info message.
 *
 * For quotes, please use the more specialized
 * dc_msg_get_quoted_text() and dc_msg_get_quoted_msg().
 *
 * @memberof dc_msg_t
 * @param msg The message object.
 * @return The parent message or NULL.
 *     Must be freed using dc_msg_unref() after usage.
 */
dc_msg_t*       dc_msg_get_parent             (const dc_msg_t* msg);


/**
 * Force the message to be sent in plain text.
 *
 * This API is for bots, there is no need to expose it in the UI.
 *
 * @memberof dc_msg_t
 * @param msg The message object.
 */
void            dc_msg_force_plaintext        (dc_msg_t* msg);

/**
 * @class dc_contact_t
 *
 * An object representing a single contact in memory.
 * The contact object is not updated.
 * If you want an update, you have to recreate the object.
 *
 * The library makes sure
 * only to use names _authorized_ by the contact in `To:` or `Cc:`.
 * _Given-names _as "Daddy" or "Honey" are not used there.
 * For this purpose, internally, two names are tracked -
 * authorized-name and given-name.
 * By default, these names are equal,
 * but functions working with contact names
 * (e.g. dc_contact_get_name(), dc_contact_get_display_name(),
 * dc_contact_get_name_n_addr(),
 * dc_create_contact() or dc_add_address_book())
 * only affect the given-name.
 */


#define         DC_CONTACT_ID_SELF           1
#define         DC_CONTACT_ID_INFO           2 // centered messages as "member added", used in all chats
#define         DC_CONTACT_ID_DEVICE         5 // messages "update info" in the device-chat
#define         DC_CONTACT_ID_LAST_SPECIAL   9


/**
 * Free a contact object.
 *
 * @memberof dc_contact_t
 * @param contact The contact object as created e.g. by dc_get_contact().
 *     If NULL is given, nothing is done.
 */
void            dc_contact_unref             (dc_contact_t* contact);


/**
 * Get the ID of a contact.
 *
 * @memberof dc_contact_t
 * @param contact The contact object.
 * @return The ID of the contact, 0 on errors.
 */
uint32_t        dc_contact_get_id            (const dc_contact_t* contact);


/**
 * Get the e-mail address of a contact. The e-mail address is always set for a contact.
 *
 * @memberof dc_contact_t
 * @param contact The contact object.
 * @return A string with the e-mail address,
 *     must be released using dc_str_unref(). Never returns NULL.
 */
char*           dc_contact_get_addr          (const dc_contact_t* contact);


/**
 * Get the edited contact name.
 * This is the name as given or modified by the local user using dc_create_contact().
 * If there is no such name for the contact, an empty string is returned.
 * The function does not return the contact name as received from the network.
 *
 * This name is typically used in a form where the user can edit the name of a contact.
 * To get a fine name to display in lists etc., use dc_contact_get_display_name() or dc_contact_get_name_n_addr().
 *
 * @memberof dc_contact_t
 * @param contact The contact object.
 * @return A string with the name to display, must be released using dc_str_unref().
 *     Empty string if unset, never returns NULL.
 */
char*           dc_contact_get_name          (const dc_contact_t* contact);


/**
 * Get original contact name.
 * This is the name of the contact as defined by the contact themself.
 * If the contact themself does not define such a name,
 * an empty string is returned.
 *
 * This function is typically only needed for the controls that
 * allow the local user to edit the name,
 * e.g. you want to show the original name somewhere in the edit dialog
 * (you cannot use dc_contact_get_display_name() for that as
 * this would return previously set edited names).
 *
 * In most other situations than the name-edit-dialog,
 * as lists, messages etc. use dc_contact_get_display_name().
 *
 * @memberof dc_contact_t
 * @return A string with the original name, must be released using dc_str_unref().
 *     Empty string if unset, never returns NULL.
 */
char*           dc_contact_get_auth_name     (const dc_contact_t* contact);


/**
 * Get display name. This is the name as defined by the contact himself,
 * modified by the user or, if both are unset, the e-mail address.
 *
 * This name is typically used in lists.
 * To get the name editable in a formular, use dc_contact_get_name().
 *
 * In a group, you should show the sender's name over a message. To get it, call dc_msg_get_override_sender_name()
 * first and if it returns NULL, call dc_contact_get_display_name().
 *
 * @memberof dc_contact_t
 * @param contact The contact object.
 * @return A string with the name to display, must be released using dc_str_unref().
 *     Never returns NULL.
 */
char*           dc_contact_get_display_name  (const dc_contact_t* contact);


// dc_contact_get_first_name is removed,
// the following define is to make upgrading more smoothly.
#define         dc_contact_get_first_name    dc_contact_get_display_name


/**
 * Get a summary of name and address.
 *
 * The returned string is either "Name (email@domain.com)" or just
 * "email@domain.com" if the name is unset.
 *
 * The summary is typically used when asking the user something about the contact.
 * The attached e-mail address makes the question unique, e.g. "Chat with Alan Miller (am@uniquedomain.com)?"
 *
 * @memberof dc_contact_t
 * @param contact The contact object.
 * @return A summary string, must be released using dc_str_unref().
 *     Never returns NULL.
 */
char*           dc_contact_get_name_n_addr   (const dc_contact_t* contact);


/**
 * Get the contact's profile image.
 * This is the image set by each remote user on their own
 * using dc_set_config(context, "selfavatar", image).
 *
 * @memberof dc_contact_t
 * @param contact The contact object.
 * @return The path and the file of the profile image, if any.
 *     NULL otherwise.
 *     Must be released using dc_str_unref() after usage.
 */
char*           dc_contact_get_profile_image (const dc_contact_t* contact);


/**
 * Get a color for the contact.
 * The color is calculated from the contact's e-mail address
 * and can be used for an fallback avatar with white initials
 * as well as for headlines in bubbles of group chats.
 *
 * @memberof dc_contact_t
 * @param contact The contact object.
 * @return A color as 0x00rrggbb with rr=red, gg=green, bb=blue
 *     each in the range 0-255.
 */
uint32_t        dc_contact_get_color         (const dc_contact_t* contact);


/**
 * Get the contact's status.
 *
 * Status is the last signature received in a message from this contact.
 *
 * @memberof dc_contact_t
 * @param contact The contact object.
 * @return The contact status, if any.
 *     Empty string otherwise.
 *     Must be released by using dc_str_unref() after usage.
 */
char*           dc_contact_get_status        (const dc_contact_t* contact);

/**
 * Get the contact's last seen timestamp.
 *
 * @memberof dc_contact_t
 * @param contact The contact object.
 * @return The last seen timestamp.
 *     0 on error or if the contact was never seen.
 */
int64_t         dc_contact_get_last_seen     (const dc_contact_t* contact);


/**
 * Check if the contact was seen recently.
 *
 * The UI may highlight these contacts,
 * eg. draw a little green dot on the avatars of the users recently seen.
 * DC_CONTACT_ID_SELF and other special contact IDs are defined as never seen recently (they should not get a dot).
 * To get the time a contact was seen, use dc_contact_get_last_seen().
 *
 * @memberof dc_contact_t
 * @param contact The contact object.
 * @return 1=contact seen recently, 0=contact not seen recently.
 */
int             dc_contact_was_seen_recently (const dc_contact_t* contact);


/**
 * Check if a contact is blocked.
 *
 * To block or unblock a contact, use dc_block_contact().
 *
 * @memberof dc_contact_t
 * @param contact The contact object.
 * @return 1=contact is blocked, 0=contact is not blocked.
 */
int             dc_contact_is_blocked        (const dc_contact_t* contact);


/**
 * Check if a contact was verified. E.g. by a secure-join QR code scan
 * and if the key has not changed since this verification.
 *
 * The UI may draw a checkbox or something like that beside verified contacts.
 *
 * @memberof dc_contact_t
 * @param contact The contact object.
 * @return 0: contact is not verified.
 *    2: SELF and contact have verified their fingerprints in both directions; in the UI typically checkmarks are shown.
 */
int             dc_contact_is_verified       (dc_contact_t* contact);



/**
 * Return the address that verified a contact
 *
 * The UI may use this in addition to a checkmark showing the verification status.
 * In case of verification chains,
 * the last contact in the chain is shown.
 * This is because of privacy reasons, but also as it would not help the user
 * to see a unknown name here - where one can mostly always ask the shown name
 * as it is directly known.
 *
 * @memberof dc_contact_t
 * @param contact The contact object.
 * @return 
 *    A string containing the verifiers address. If it is the same address as the contact itself,
 *    we verified the contact ourself. If it is an empty string, we don't have verifier 
 *    information or the contact is not verified.
 * @deprecated 2023-09-28, use dc_contact_get_verifier_id instead
 */
char*           dc_contact_get_verifier_addr       (dc_contact_t* contact);


/**
 * Return the `ContactId` that verified a contact
 *
 * The UI may use this in addition to a checkmark showing the verification status
 *
 * @memberof dc_contact_t
 * @param contact The contact object.
 * @return 
 *    The contact ID of the verifier. If it is DC_CONTACT_ID_SELF,
 *    we verified the contact ourself. If it is 0, we don't have verifier information or 
 *    the contact is not verified.
 */
uint32_t       dc_contact_get_verifier_id      (dc_contact_t* contact);


/**
 * @class dc_provider_t
 *
 * Opaque object containing information about one single e-mail provider.
 */


/**
 * Create a provider struct for the given e-mail address by local lookup.
 *
 * Lookup is done from the local database by extracting the domain from the e-mail address.
 * Therefore the provider for custom domains cannot be identified.
 *
 * @memberof dc_provider_t
 * @param context The context object.
 * @param email The user's e-mail address to extract the provider info form.
 * @return A dc_provider_t struct which can be used with the dc_provider_get_*
 *     accessor functions. If no provider info is found, NULL will be
 *     returned.
 */
dc_provider_t*  dc_provider_new_from_email            (const dc_context_t* context, const char* email);


/**
 * Create a provider struct for the given e-mail address by local and DNS lookup.
 *
 * First lookup is done from the local database as of dc_provider_new_from_email().
 * If the first lookup fails, an additional DNS lookup is done,
 * trying to figure out the provider belonging to custom domains.
 *
 * @memberof dc_provider_t
 * @param context The context object.
 * @param email The user's e-mail address to extract the provider info form.
 * @return A dc_provider_t struct which can be used with the dc_provider_get_*
 *     accessor functions. If no provider info is found, NULL will be
 *     returned.
 */
dc_provider_t*  dc_provider_new_from_email_with_dns    (const dc_context_t* context, const char* email);


/**
 * URL of the overview page.
 *
 * This URL allows linking to the providers page on providers.delta.chat.
 *
 * @memberof dc_provider_t
 * @param provider The dc_provider_t struct.
 * @return A string with a fully-qualified URL,
 *     if there is no such URL, an empty string is returned, NULL is never returned.
 *     The returned value must be released using dc_str_unref().
 */
char*           dc_provider_get_overview_page         (const dc_provider_t* provider);


/**
 * Get hints to be shown to the user on the login screen.
 * Depending on the @ref DC_PROVIDER_STATUS returned by dc_provider_get_status(),
 * the UI may want to highlight the hint.
 *
 * Moreover, the UI should display a "More information" link
 * that forwards to the URL returned by dc_provider_get_overview_page().
 *
 * @memberof dc_provider_t
 * @param provider The dc_provider_t struct.
 * @return A string with the hint to show to the user, may contain multiple lines,
 *     if there is no such hint, an empty string is returned, NULL is never returned.
 *     The returned value must be released using dc_str_unref().
 */
char*           dc_provider_get_before_login_hint     (const dc_provider_t* provider);


/**
 * Whether DC works with this provider.
 *
 * Can be one of #DC_PROVIDER_STATUS_OK,
 * #DC_PROVIDER_STATUS_PREPARATION or #DC_PROVIDER_STATUS_BROKEN.
 *
 * @memberof dc_provider_t
 * @param provider The dc_provider_t struct.
 * @return The status as a constant number.
 */
int             dc_provider_get_status                (const dc_provider_t* provider);


/**
 * Free the provider info struct.
 *
 * @memberof dc_provider_t
 * @param provider The dc_provider_t struct.
 */
void            dc_provider_unref                     (dc_provider_t* provider);


/**
 * Return an HTTP(S) GET response.
 * This function can be used to download remote content for HTML emails.
 *
 * @memberof dc_context_t
 * @param context The context object to take proxy settings from.
 * @param url HTTP or HTTPS URL.
 * @return The response must be released using dc_http_response_unref() after usage.
 *     NULL is returned on errors.
 */
dc_http_response_t*     dc_get_http_response      (const dc_context_t* context, const char* url);


/**
 * @class dc_http_response_t
 *
 * An object containing an HTTP(S) GET response.
 * Created by dc_get_http_response().
 */


/**
 * Returns HTTP response MIME type as a string, e.g. "text/plain" or "text/html".
 *
 * @memberof dc_http_response_t
 * @param response HTTP response as returned by dc_get_http_response().
 * @return The string which must be released using dc_str_unref() after usage. May be NULL.
 */
char*                   dc_http_response_get_mimetype (const dc_http_response_t* response);

/**
 * Returns HTTP response encoding, e.g. "utf-8".
 *
 * @memberof dc_http_response_t
 * @param response HTTP response as returned by dc_get_http_response().
 * @return The string which must be released using dc_str_unref() after usage. May be NULL.
 */
char*                   dc_http_response_get_encoding (const dc_http_response_t* response);

/**
 * Returns HTTP response contents.
 *
 * @memberof dc_http_response_t
 * @param response HTTP response as returned by dc_get_http_response().
 * @return The blob which must be released using dc_str_unref() after usage. NULL is never returned.
 */
uint8_t*                dc_http_response_get_blob     (const dc_http_response_t* response);

/**
 * Returns HTTP response content size.
 *
 * @memberof dc_http_response_t
 * @param response HTTP response as returned by dc_get_http_response().
 * @return The blob size.
 */
size_t                  dc_http_response_get_size     (const dc_http_response_t* response);

/**
 * Free an HTTP response object.
 *
 * @memberof dc_http_response_t
 * @param response HTTP response as returned by dc_get_http_response().
 */
void                    dc_http_response_unref        (const dc_http_response_t* response);


/**
 * @class dc_lot_t
 *
 * An object containing a set of values.
 * The meaning of the values is defined by the function returning the object.
 * Lot objects are created
 * e.g. by dc_chatlist_get_summary() or dc_msg_get_summary().
 *
 * NB: _Lot_ is used in the meaning _heap_ here.
 */


#define         DC_TEXT1_DRAFT     1
#define         DC_TEXT1_USERNAME  2
#define         DC_TEXT1_SELF      3


/**
 * Frees an object containing a set of parameters.
 * If the set object contains strings, the strings are also freed with this function.
 * Set objects are created e.g. by dc_chatlist_get_summary() or dc_msg_get_summary().
 *
 * @memberof dc_lot_t
 * @param lot The object to free.
 *     If NULL is given, nothing is done.
 */
void            dc_lot_unref             (dc_lot_t* lot);


/**
 * Get first string. The meaning of the string is defined by the creator of the object and may be roughly described by dc_lot_get_text1_meaning().
 *
 * @memberof dc_lot_t
 * @param lot The lot object.
 * @return A string, the string may be empty
 *     and the returned value must be released using dc_str_unref().
 *     NULL if there is no such string.
 */
char*           dc_lot_get_text1         (const dc_lot_t* lot);


/**
 * Get second string. The meaning of the string is defined by the creator of the object.
 *
 * @memberof dc_lot_t
 * @param lot The lot object.
 * @return A string, the string may be empty.
 *     and the returned value must be released using dc_str_unref().
 *     NULL if there is no such string.
 */
char*           dc_lot_get_text2         (const dc_lot_t* lot);


/**
 * Get the meaning of the first string. Possible meanings of the string are defined by the creator of the object and may be returned e.g.
 * as DC_TEXT1_DRAFT, DC_TEXT1_USERNAME or DC_TEXT1_SELF.
 *
 * @memberof dc_lot_t
 * @param lot The lot object.
 * @return Returns the meaning of the first string, possible meanings are defined by the creator of the object.
 *    0 if there is no concrete meaning or on errors.
 */
int             dc_lot_get_text1_meaning (const dc_lot_t* lot);


/**
 * Get the associated state. The meaning of the state is defined by the creator of the object.
 *
 * @memberof dc_lot_t
 * @param lot The lot object.
 * @return The state as defined by the creator of the object. 0 if there is not state or on errors.
 */
int             dc_lot_get_state         (const dc_lot_t* lot);


/**
 * Get the associated ID. The meaning of the ID is defined by the creator of the object.
 *
 * @memberof dc_lot_t
 * @param lot The lot object.
 * @return The state as defined by the creator of the object. 0 if there is not state or on errors.
 */
uint32_t        dc_lot_get_id            (const dc_lot_t* lot);


/**
 * Get the associated timestamp.
 * The timestamp is returned as a unix timestamp in seconds.
 * The meaning of the timestamp is defined by the creator of the object.
 *
 * @memberof dc_lot_t
 * @param lot The lot object.
 * @return The timestamp as defined by the creator of the object. 0 if there is not timestamp or on errors.
 */
int64_t         dc_lot_get_timestamp     (const dc_lot_t* lot);


/**
 * @class dc_reactions_t
 *
 * An object representing all reactions for a single message.
 */

/**
 * Returns array of contacts which reacted to the given message.
 *
 * @memberof dc_reactions_t
 * @param reactions The object containing message reactions.
 * @return array of contact IDs. Use dc_array_get_cnt() to get array length and
 *         dc_array_get_id() to get the IDs. Should be freed using `dc_array_unref()` after usage.
 */
dc_array_t*     dc_reactions_get_contacts(dc_reactions_t* reactions);


/**
 * Returns a string containing space-separated reactions of a single contact.
 *
 * @memberof dc_reactions_t
 * @param reactions The object containing message reactions.
 * @param contact_id ID of the contact.
 * @return Space-separated list of emoji sequences, which could be empty.
 *         Returned string should not be modified and should be freed
 *         with dc_str_unref() after usage.
 */
char*           dc_reactions_get_by_contact_id(dc_reactions_t* reactions, uint32_t contact_id);


/**
 * Frees an object containing message reactions.
 *
 * Reactions objects are created by dc_get_msg_reactions().
 *
 * @memberof dc_reactions_t
 * @param reactions The object to free.
 *     If NULL is given, nothing is done.
 */
void            dc_reactions_unref       (dc_reactions_t* reactions);


/**
 * @defgroup DC_MSG DC_MSG
 *
 * With these constants the type of a message is defined.
 *
 * From the view of the library,
 * all types are primary types of the same level,
 * e.g. the library does not regard #DC_MSG_GIF as a subtype for #DC_MSG_IMAGE
 * and it is up to the UI to decide whether a GIF is shown
 * e.g. in an image or in a video container.
 *
 * If you want to define the type of a dc_msg_t object for sending,
 * use dc_msg_new().
 * Depending on the type, you will set more properties using e.g.
 * dc_msg_set_text() or dc_msg_set_file().
 * To finally send the message, use dc_send_msg().
 *
 * To get the types of dc_msg_t objects received, use dc_msg_get_viewtype().
 *
 * @addtogroup DC_MSG
 * @{
 */


/**
 * Text message.
 * The text of the message is set using dc_msg_set_text()
 * and retrieved with dc_msg_get_text().
 */
#define DC_MSG_TEXT      10


/**
 * Image message.
 * If the image is an animated GIF, the type #DC_MSG_GIF should be used.
 * File, width, and height are set via dc_msg_set_file(), dc_msg_set_dimension()
 * and retrieved via dc_msg_get_file(), dc_msg_get_width(), and dc_msg_get_height().
 *
 * Before sending, the image is recoded to an reasonable size,
 * see dc_set_config()-option `media_quality`.
 * If you do not want images to be recoded,
 * send them as #DC_MSG_FILE.
 */
#define DC_MSG_IMAGE     20


/**
 * Animated GIF message.
 * File, width, and height are set via dc_msg_set_file(), dc_msg_set_dimension()
 * and retrieved via dc_msg_get_file(), dc_msg_get_width(), and dc_msg_get_height().
 */
#define DC_MSG_GIF       21


/**
 * Message containing a sticker, similar to image.
 * If possible, the UI should display the image without borders in a transparent way.
 * A click on a sticker will offer to install the sticker set in some future.
 */
#define DC_MSG_STICKER     23


/**
 * Message containing an audio file.
 * File and duration are set via dc_msg_set_file(), dc_msg_set_duration()
 * and retrieved via dc_msg_get_file(), and dc_msg_get_duration().
 */
#define DC_MSG_AUDIO     40


/**
 * A voice message that was directly recorded by the user.
 * For all other audio messages, the type #DC_MSG_AUDIO should be used.
 * File and duration are set via dc_msg_set_file(), dc_msg_set_duration()
 * and retrieved via dc_msg_get_file(), and dc_msg_get_duration().
 */
#define DC_MSG_VOICE     41


/**
 * Video messages.
 * File, width, height, and duration
 * are set via dc_msg_set_file(), dc_msg_set_dimension(), dc_msg_set_duration()
 * and retrieved via
 * dc_msg_get_file(), dc_msg_get_width(),
 * dc_msg_get_height(), and dc_msg_get_duration().
 */
#define DC_MSG_VIDEO     50


/**
 * Message containing any file, e.g. a PDF.
 * The file is set via dc_msg_set_file()
 * and retrieved via dc_msg_get_file().
 */
#define DC_MSG_FILE      60


/**
 * Message indicating an incoming or outgoing videochat.
 * The message was created via dc_send_videochat_invitation() on this or a remote device.
 *
 * Typically, such messages are rendered differently by the UIs,
 * e.g. contain a button to join the videochat.
 * The URL for joining can be retrieved using dc_msg_get_videochat_url().
 */
#define DC_MSG_VIDEOCHAT_INVITATION 70


/**
 * The message is a webxdc instance.
 *
 * To send data to a webxdc instance, use dc_send_webxdc_status_update().
 */
#define DC_MSG_WEBXDC    80


/**
 * @}
 */


/**
  * @defgroup DC_STATE DC_STATE
  *
  * These constants describe the state of a message.
  * The state can be retrieved using dc_msg_get_state()
  * and may change by various actions reported by various events
  *
  * @addtogroup DC_STATE
  * @{
  */

/**
 * Message just created. See dc_msg_get_state() for details.
 */
#define         DC_STATE_UNDEFINED           0

/**
 * Incoming fresh message. See dc_msg_get_state() for details.
 */
#define         DC_STATE_IN_FRESH            10

/**
 * Incoming noticed message. See dc_msg_get_state() for details.
 */
#define         DC_STATE_IN_NOTICED          13

/**
 * Incoming seen message. See dc_msg_get_state() for details.
 */
#define         DC_STATE_IN_SEEN             16

/**
 * Outgoing message being prepared. See dc_msg_get_state() for details.
 */
#define         DC_STATE_OUT_PREPARING       18

/**
 * Outgoing message drafted. See dc_msg_get_state() for details.
 */
#define         DC_STATE_OUT_DRAFT           19

/**
 * Outgoing message waiting to be sent. See dc_msg_get_state() for details.
 */
#define         DC_STATE_OUT_PENDING         20

/**
 * Outgoing message failed sending. See dc_msg_get_state() for details.
 */
#define         DC_STATE_OUT_FAILED          24

/**
 * Outgoing message sent. To check if a mail was actually sent, use dc_msg_is_sent().
 * See dc_msg_get_state() for details.
 */
#define         DC_STATE_OUT_DELIVERED       26

/**
 * Outgoing message sent and seen by recipients(s). See dc_msg_get_state() for details.
 */
#define         DC_STATE_OUT_MDN_RCVD        28

/**
 * @}
 */


/**
 * @defgroup DC_CHAT_TYPE DC_CHAT_TYPE
 *
 * These constants describe the type of a chat.
 * The chat type can be retrieved using dc_chat_get_type()
 * and the type does not change during the chat's lifetime.
 *
 * @addtogroup DC_CHAT_TYPE
 * @{
 */

/**
 * Undefined chat type.
 * Normally, this type is not returned.
 */
#define         DC_CHAT_TYPE_UNDEFINED       0

/**
 * A one-to-one chat with a single contact. See dc_chat_get_type() for details.
 */
#define         DC_CHAT_TYPE_SINGLE          100

/**
 * A group chat. See dc_chat_get_type() for details.
 */
#define         DC_CHAT_TYPE_GROUP           120

/**
 * A mailing list. See dc_chat_get_type() for details.
 */
#define         DC_CHAT_TYPE_MAILINGLIST     140

/**
 * A broadcast list. See dc_chat_get_type() for details.
 */
#define         DC_CHAT_TYPE_BROADCAST       160

/**
 * @}
 */


/**
 * @defgroup DC_SOCKET DC_SOCKET
 *
 * These constants configure socket security.
 * To set socket security, use dc_set_config() with the keys "mail_security" and/or "send_security".
 * If no socket-configuration is explicitly specified, #DC_SOCKET_AUTO is used.
 *
 * @addtogroup DC_SOCKET
 * @{
 */

/**
 * Choose socket security automatically.
 */
#define DC_SOCKET_AUTO 0


/**
 * Connect via SSL/TLS.
 */
#define DC_SOCKET_SSL 1


/**
 * Connect via STARTTLS.
 */
#define DC_SOCKET_STARTTLS 2


/**
 * Connect unencrypted, this should not be used.
 */
#define DC_SOCKET_PLAIN 3

/**
 * @}
 */


/**
 * @defgroup DC_LP DC_LP
 *
 * Flags for configuring IMAP and SMTP servers.
 * These flags are optional
 * and may be set together with the username, password etc.
 * via dc_set_config() using the key "server_flags".
 *
 * @addtogroup DC_LP
 * @{
 */


/**
 * Force OAuth2 authorization. This flag does not skip automatic configuration.
 * Before calling dc_configure() with DC_LP_AUTH_OAUTH2 set,
 * the user has to confirm access at the URL returned by dc_get_oauth2_url().
 */
#define DC_LP_AUTH_OAUTH2                0x2


/**
 * Force NORMAL authorization, this is the default.
 * If this flag is set, automatic configuration is skipped.
 */
#define DC_LP_AUTH_NORMAL                0x4


/**
 * @}
 */

#define DC_LP_AUTH_FLAGS        (DC_LP_AUTH_OAUTH2|DC_LP_AUTH_NORMAL) // if none of these flags are set, the default is chosen

/**
 * @defgroup DC_CERTCK DC_CERTCK
 *
 * These constants configure TLS certificate checks for IMAP and SMTP connections.
 *
 * These constants are set via dc_set_config()
 * using keys "imap_certificate_checks" and "smtp_certificate_checks".
 *
 * @addtogroup DC_CERTCK
 * @{
 */

/**
 * Configure certificate checks automatically.
 */
#define DC_CERTCK_AUTO 0

/**
 * Strictly check TLS certificates;
 * requires that both the certificate and the hostname are valid.
 */
#define DC_CERTCK_STRICT 1

/**
 * Accept invalid certificates, including self-signed ones
 * or having incorrect hostname.
 */
#define DC_CERTCK_ACCEPT_INVALID_CERTIFICATES 3

/**
 * @}
 */


/**
 * @class dc_jsonrpc_instance_t
 *
 * Opaque object for using the json rpc api from the cffi bindings.
 */

/**
 * Create the jsonrpc instance that is used to call the jsonrpc.
 *
 * @memberof dc_accounts_t
 * @param account_manager The accounts object as created by dc_accounts_new().
 * @return Returns the jsonrpc instance, NULL on errors.
 *     Must be freed using dc_jsonrpc_unref() after usage.
 *
 */
dc_jsonrpc_instance_t* dc_jsonrpc_init(dc_accounts_t* account_manager);

/**
 * Free a jsonrpc instance.
 *
 * @memberof dc_jsonrpc_instance_t
 * @param jsonrpc_instance jsonrpc instance as returned from dc_jsonrpc_init().
 *     If NULL is given, nothing is done and an error is logged.
 */
void dc_jsonrpc_unref(dc_jsonrpc_instance_t* jsonrpc_instance);

/**
 * Makes an asynchronous jsonrpc request,
 * returns immediately and once the result is ready it can be retrieved via dc_jsonrpc_next_response()
 * the jsonrpc specification defines an invocation id that can then be used to match request and response.
 *
 * @memberof dc_jsonrpc_instance_t
 * @param jsonrpc_instance jsonrpc instance as returned from dc_jsonrpc_init().
 * @param request JSON-RPC request as string
 */
void dc_jsonrpc_request(dc_jsonrpc_instance_t* jsonrpc_instance, const char* request);

/**
 * Get the next json_rpc response, blocks until there is a new event, so call this in a loop from a thread.
 *
 * @memberof dc_jsonrpc_instance_t
 * @param jsonrpc_instance jsonrpc instance as returned from dc_jsonrpc_init().
 * @return JSON-RPC response as string, must be freed using dc_str_unref() after usage.
 *     If NULL is returned, the accounts_t belonging to the jsonrpc instance is unref'd and no more events will come;
 *     in this case, free the jsonrpc instance using dc_jsonrpc_unref().
 */
char* dc_jsonrpc_next_response(dc_jsonrpc_instance_t* jsonrpc_instance);

/**
 * Make a JSON-RPC call and return a response.
 *
 * @memberof dc_jsonrpc_instance_t
 * @param jsonrpc_instance jsonrpc instance as returned from dc_jsonrpc_init().
 * @param input JSON-RPC request.
 * @return JSON-RPC response as string, must be freed using dc_str_unref() after usage.
 *     If there is no response, NULL is returned.
 */
char* dc_jsonrpc_blocking_call(dc_jsonrpc_instance_t* jsonrpc_instance, const char *input);

/**
 * @class dc_event_emitter_t
 *
 * Opaque object that is used to get events from a single context.
 * You can get an event emitter from a context using dc_get_event_emitter()
 * or dc_accounts_get_event_emitter().
 */

/**
 * Get the next event from a context event emitter object.
 *
 * @memberof dc_event_emitter_t
 * @param emitter Event emitter object as returned from dc_get_event_emitter().
 * @return An event as an dc_event_t object.
 *     You can query the event for information using dc_event_get_id(), dc_event_get_data1_int() and so on;
 *     if you are done with the event, you have to free the event using dc_event_unref().
 *     If NULL is returned, the context belonging to the event emitter is unref'd and no more events will come;
 *     in this case, free the event emitter using dc_event_emitter_unref().
 */
dc_event_t* dc_get_next_event(dc_event_emitter_t* emitter);

// Alias for backwards compatibility, use dc_get_next_event instead.
#define dc_accounts_get_next_event dc_get_next_event

/**
 * Free a context event emitter object.
 *
 * @memberof dc_event_emitter_t
 * @param emitter Event emitter object as returned from dc_get_event_emitter().
 *     If NULL is given, nothing is done and an error is logged.
 */
void  dc_event_emitter_unref(dc_event_emitter_t* emitter);

// Alias for backwards compatibility, use dc_event_emtitter_unref instead.
#define dc_accounts_event_emitter_unref dc_event_emitter_unref

/**
 * @class dc_event_t
 *
 * Opaque object describing a single event.
 * To get events, call dc_get_next_event() on an event emitter created by dc_get_event_emitter().
 */

/**
 * Get the event ID from an event object.
 * The event ID is one of the @ref DC_EVENT constants.
 * There may be additional data belonging to an event,
 * to get them, use dc_event_get_data1_int(), dc_event_get_data2_int() and dc_event_get_data2_str().
 *
 * @memberof dc_event_t
 * @param event Event object as returned from dc_get_next_event().
 * @return once of the @ref DC_EVENT constants.
 *     0 on errors.
 */
int dc_event_get_id(dc_event_t* event);


/**
 * Get data associated with an event object.
 * The meaning of the data depends on the event ID
 * returned as @ref DC_EVENT constants by dc_event_get_id().
 * See also dc_event_get_data2_int() and dc_event_get_data2_str().
 *
 * @memberof dc_event_t
 * @param event Event object as returned from dc_get_next_event().
 * @return "data1" as a signed integer, at least 32bit,
 *     the meaning depends on the event type associated with this event.
 */
int dc_event_get_data1_int(dc_event_t* event);


/**
 * Get data associated with an event object.
 * The meaning of the data depends on the event ID
 * returned as @ref DC_EVENT constants by dc_event_get_id().
 * See also dc_event_get_data2_int() and dc_event_get_data2_str().
 *
 * @memberof dc_event_t
 * @param event Event object as returned from dc_get_next_event().
 * @return "data2" as a signed integer, at least 32bit,
 *     the meaning depends on the event type associated with this event.
 */
int dc_event_get_data2_int(dc_event_t* event);


/**
 * Get data associated with an event object.
 * The meaning of the data depends on the event ID
 * returned as @ref DC_EVENT constants by dc_event_get_id().
 * See also dc_event_get_data1_int() and dc_event_get_data2_int().
 *
 * @memberof dc_event_t
 * @param event Event object as returned from dc_get_next_event().
 * @return "data2" as a string or NULL.
 *     the meaning depends on the event type associated with this event.
 *     Once you're done with the string, you have to unref it using dc_unref_str().
 */
char* dc_event_get_data2_str(dc_event_t* event);


/**
 * Get the account ID this event belongs to.
 * The account ID is of interest only when using the dc_accounts_t account manager.
 * To get the context object belonging to the event, use dc_accounts_get_account().
 *
 * @memberof dc_event_t
 * @param event The event object as returned from dc_get_next_event().
 * @return The account ID belonging to the event, 0 for account manager errors.
 */
uint32_t dc_event_get_account_id(dc_event_t* event);


/**
 * Free memory used by an event object.
 * If you forget to do this for an event, this will result in memory leakage.
 *
 * @memberof dc_event_t
 * @param event Event object as returned from dc_get_next_event().
 */
void dc_event_unref(dc_event_t* event);


/**
 * @defgroup DC_EVENT DC_EVENT
 *
 * These constants are used as event ID
 * in events returned by dc_get_next_event().
 *
 * Events typically come with some additional data,
 * use dc_event_get_data1_int(), dc_event_get_data2_int() and dc_event_get_data2_str() to read this data.
 * The meaning of the data depends on the event.
 *
 * @addtogroup DC_EVENT
 * @{
 */

/**
 * The library-user may write an informational string to the log.
 *
 * This event should not be reported to the end-user using a popup or something like that.
 *
 * @param data1 0
 * @param data2 (char*) Info string in English language.
 */
#define DC_EVENT_INFO                     100


/**
 * Emitted when SMTP connection is established and login was successful.
 *
 * @param data1 0
 * @param data2 (char*) Info string in English language.
 */
#define DC_EVENT_SMTP_CONNECTED           101


/**
 * Emitted when IMAP connection is established and login was successful.
 *
 * @param data1 0
 * @param data2 (char*) Info string in English language.
 */
#define DC_EVENT_IMAP_CONNECTED           102

/**
 * Emitted when a message was successfully sent to the SMTP server.
 *
 * @param data1 0
 * @param data2 (char*) Info string in English language.
 */
#define DC_EVENT_SMTP_MESSAGE_SENT        103

/**
 * Emitted when a message was successfully marked as deleted on the IMAP server.
 *
 * @param data1 0
 * @param data2 (char*) Info string in English language.
 */
#define DC_EVENT_IMAP_MESSAGE_DELETED   104

/**
 * Emitted when a message was successfully moved on IMAP.
 *
 * @param data1 0
 * @param data2 (char*) Info string in English language.
 */
#define DC_EVENT_IMAP_MESSAGE_MOVED   105

/**
 * Emitted before going into IDLE on the Inbox folder.
 *
 * @param data1 0
 * @param data2 0
 */
#define DC_EVENT_IMAP_INBOX_IDLE 106

/**
 * Emitted when a new blob file was successfully written
 *
 * @param data1 0
 * @param data2 (char*) Path name
 */
#define DC_EVENT_NEW_BLOB_FILE 150

/**
 * Emitted when a blob file was successfully deleted
 *
 * @param data1 0
 * @param data2 (char*) Path name
 */
#define DC_EVENT_DELETED_BLOB_FILE 151

/**
 * The library-user should write a warning string to the log.
 *
 * This event should not be reported to the end-user using a popup or something like that.
 *
 * @param data1 0
 * @param data2 (char*) Warning string in English language.
 */
#define DC_EVENT_WARNING                  300


/**
 * The library-user should report an error to the end-user.
 *
 * As most things are asynchronous, things may go wrong at any time and the user
 * should not be disturbed by a dialog or so. Instead, use a bubble or so.
 *
 * However, for ongoing processes (e.g. dc_configure())
 * or for functions that are expected to fail (e.g. dc_continue_key_transfer())
 * it might be better to delay showing these events until the function has really
 * failed (returned false). It should be sufficient to report only the _last_ error
 * in a message box then.
 *
 * @param data1 0
 * @param data2 (char*) Error string, always set, never NULL.
 *     Some error strings are taken from dc_set_stock_translation(),
 *     however, most error strings will be in English language.
 */
#define DC_EVENT_ERROR                    400


/**
 * An action cannot be performed because the user is not in the group.
 * Reported e.g. after a call to
 * dc_set_chat_name(), dc_set_chat_profile_image(),
 * dc_add_contact_to_chat(), dc_remove_contact_from_chat(),
 * dc_send_text_msg() or another sending function.
 *
 * @param data1 0
 * @param data2 (char*) Info string in English language.
 */
#define DC_EVENT_ERROR_SELF_NOT_IN_GROUP  410


/**
 * Messages or chats changed. One or more messages or chats changed for various
 * reasons in the database:
 * - Messages have been sent, received or removed.
 * - Chats have been created, deleted or archived.
 * - A draft has been set.
 *
 * @param data1 (int) chat_id if only a single chat is affected by the changes, otherwise 0.
 * @param data2 (int) msg_id if only a single message is affected by the changes, otherwise 0.
 */
#define DC_EVENT_MSGS_CHANGED             2000


/**
 * Message reactions changed.
 *
 * @param data1 (int) chat_id ID of the chat affected by the changes.
 * @param data2 (int) msg_id ID of the message for which reactions were changed.
 */
#define DC_EVENT_REACTIONS_CHANGED        2001


/**
 * There is a fresh message. Typically, the user will show an notification
 * when receiving this message.
 *
 * There is no extra #DC_EVENT_MSGS_CHANGED event send together with this event.
 *
 * @param data1 (int) chat_id
 * @param data2 (int) msg_id
 */
#define DC_EVENT_INCOMING_MSG             2005

/**
 * Downloading a bunch of messages just finished. This is an
 * event to allow the UI to only show one notification per message bunch,
 * instead of cluttering the user with many notifications.
 * For each of the msg_ids, an additional #DC_EVENT_INCOMING_MSG event was emitted before.
 * 
 * @param data1 0
 * @param data2 (char*) msg_ids, a json object with the message ids.
 */
#define DC_EVENT_INCOMING_MSG_BUNCH       2006


/**
 * Messages were marked noticed or seen.
 * The UI may update badge counters or stop showing a chatlist-item with a bold font.
 *
 * This event is emitted e.g. when calling dc_markseen_msgs() or dc_marknoticed_chat()
 * or when a chat is answered on another device.
 * Do not try to derive the state of an item from just the fact you received the event;
 * use e.g. dc_msg_get_state() or dc_get_fresh_msg_cnt() for this purpose.
 *
 * @param data1 (int) chat_id
 * @param data2 0
 */
#define DC_EVENT_MSGS_NOTICED             2008


/**
 * A single message is sent successfully. State changed from @ref DC_STATE_OUT_PENDING to
 * @ref DC_STATE_OUT_DELIVERED.
 *
 * @param data1 (int) chat_id
 * @param data2 (int) msg_id
 */
#define DC_EVENT_MSG_DELIVERED            2010


/**
 * A single message could not be sent.
 * State changed from @ref DC_STATE_OUT_PENDING, @ref DC_STATE_OUT_DELIVERED or @ref DC_STATE_OUT_MDN_RCVD
 * to @ref DC_STATE_OUT_FAILED.
 *
 * @param data1 (int) chat_id
 * @param data2 (int) msg_id
 */
#define DC_EVENT_MSG_FAILED               2012


/**
 * A single message is read by the receiver. State changed from @ref DC_STATE_OUT_DELIVERED to
 * @ref DC_STATE_OUT_MDN_RCVD.
 *
 * @param data1 (int) chat_id
 * @param data2 (int) msg_id
 */
#define DC_EVENT_MSG_READ                 2015


/**
 * A single message is deleted.
 *
 * @param data1 (int) chat_id
 * @param data2 (int) msg_id
 */
#define DC_EVENT_MSG_DELETED              2016


/**
 * Chat changed. The name or the image of a chat group was changed or members were added or removed.
 * Or the verify state of a chat has changed.
 * See dc_set_chat_name(), dc_set_chat_profile_image(), dc_add_contact_to_chat()
 * and dc_remove_contact_from_chat().
 *
 * @param data1 (int) chat_id
 * @param data2 0
 */
#define DC_EVENT_CHAT_MODIFIED            2020

/**
 * Chat ephemeral timer changed.
 *
 * @param data1 (int) chat_id
 * @param data2 (int) The timer value in seconds or 0 for disabled timer.
 */
#define DC_EVENT_CHAT_EPHEMERAL_TIMER_MODIFIED 2021


/**
 * Contact(s) created, renamed, verified, blocked or deleted.
 *
 * @param data1 (int) contact_id of the changed contact or 0 on batch-changes or deletion.
 * @param data2 0
 */
#define DC_EVENT_CONTACTS_CHANGED         2030



/**
 * Location of one or more contact has changed.
 *
 * @param data1 (int) contact_id of the contact for which the location has changed.
 *     If the locations of several contacts have been changed,
 *     e.g. after calling dc_delete_all_locations(), this parameter is set to 0.
 * @param data2 0
 */
#define DC_EVENT_LOCATION_CHANGED         2035


/**
 * Inform about the configuration progress started by dc_configure().
 *
 * @param data1 (int) 0=error, 1-999=progress in permille, 1000=success and done.
 * @param data2 (char*) A progress comment, error message or NULL if not applicable.
 */
#define DC_EVENT_CONFIGURE_PROGRESS       2041


/**
 * Inform about the import/export progress started by dc_imex().
 *
 * @param data1 (int) 0=error, 1-999=progress in permille, 1000=success and done
 * @param data2 0
 */
#define DC_EVENT_IMEX_PROGRESS            2051


/**
 * A file has been exported. A file has been written by dc_imex().
 * This event may be sent multiple times by a single call to dc_imex().
 *
 * A typical purpose for a handler of this event may be to make the file public to some system
 * services.
 *
 * @param data1 0
 * @param data2 (char*) The path and the file name.
 */
#define DC_EVENT_IMEX_FILE_WRITTEN        2052


/**
 * Progress information of a secure-join handshake from the view of the inviter
 * (Alice, the person who shows the QR code).
 *
 * These events are typically sent after a joiner has scanned the QR code
 * generated by dc_get_securejoin_qr().
 *
 * @param data1 (int) The ID of the contact that wants to join.
 * @param data2 (int) The progress as:
 *     300=vg-/vc-request received, typically shown as "bob@addr joins".
 *     600=vg-/vc-request-with-auth received, vg-member-added/vc-contact-confirm sent, typically shown as "bob@addr verified".
 *     800=contact added to chat, shown as "bob@addr securely joined GROUP". Only for the verified-group-protocol.
 *     1000=Protocol finished for this contact.
 */
#define DC_EVENT_SECUREJOIN_INVITER_PROGRESS      2060


/**
 * Progress information of a secure-join handshake from the view of the joiner
 * (Bob, the person who scans the QR code).
 *
 * The events are typically sent while dc_join_securejoin(), which
 * may take some time, is executed.
 *
 * @param data1 (int) The ID of the inviting contact.
 * @param data2 (int) The progress as:
 *     400=vg-/vc-request-with-auth sent, typically shown as "alice@addr verified, introducing myself."
 *     (Bob has verified alice and waits until Alice does the same for him)
 */
#define DC_EVENT_SECUREJOIN_JOINER_PROGRESS       2061


/**
 * The connectivity to the server changed.
 * This means that you should refresh the connectivity view
 * and possibly the connectivtiy HTML; see dc_get_connectivity() and
 * dc_get_connectivity_html() for details.
 *
 * @param data1 0
 * @param data2 0
 */
#define DC_EVENT_CONNECTIVITY_CHANGED             2100


/**
 * The user's avatar changed.
 * You can get the new avatar file with `dc_get_config(context, "selfavatar")`.
 */
#define DC_EVENT_SELFAVATAR_CHANGED               2110


/**
 * webxdc status update received.
 * To get the received status update, use dc_get_webxdc_status_updates() with
 * `serial` set to the last known update
 * (in case of special bots, `status_update_serial` from `data2`
 * may help to calculate the last known update for dc_get_webxdc_status_updates();
 * UIs must not peek at this parameter to avoid races in the status replication
 * eg. when events arrive while initial updates are played back).
 *
 * To send status updates, use dc_send_webxdc_status_update().
 *
 * @param data1 (int) msg_id
 * @param data2 (int) status_update_serial - must not be used by UI implementations.
 */
#define DC_EVENT_WEBXDC_STATUS_UPDATE             2120

/**
 * Message deleted which contained a webxdc instance.
 *
 * @param data1 (int) msg_id
 */

#define DC_EVENT_WEBXDC_INSTANCE_DELETED          2121


/**
 * @}
 */


#define DC_EVENT_DATA1_IS_STRING(e)  0    // not used anymore 
#define DC_EVENT_DATA2_IS_STRING(e)  ((e)==DC_EVENT_CONFIGURE_PROGRESS || (e)==DC_EVENT_IMEX_FILE_WRITTEN || ((e)>=100 && (e)<=499))


/*
 * Values for dc_get|set_config("show_emails")
 */
#define DC_SHOW_EMAILS_OFF               0
#define DC_SHOW_EMAILS_ACCEPTED_CONTACTS 1
#define DC_SHOW_EMAILS_ALL               2


/*
 * Values for dc_get|set_config("media_quality")
 */
#define DC_MEDIA_QUALITY_BALANCED 0
#define DC_MEDIA_QUALITY_WORSE    1


/*
 * Values for dc_get|set_config("key_gen_type")
 */
#define DC_KEY_GEN_DEFAULT 0
#define DC_KEY_GEN_RSA2048 1
#define DC_KEY_GEN_ED25519 2
#define DC_KEY_GEN_RSA4096 3


/**
 * @defgroup DC_PROVIDER_STATUS DC_PROVIDER_STATUS
 *
 * These constants are used as return values for dc_provider_get_status().
 *
 * @addtogroup DC_PROVIDER_STATUS
 * @{
 */

/**
 * Provider works out-of-the-box.
 * This provider status is returned for provider where the login
 * works by just entering the name or the e-mail address.
 *
 * - There is no need for the user to do any special things
 *   (enable IMAP or so) in the provider's web interface or at other places.
 * - There is no need for the user to enter advanced settings;
 *   server, port etc. are known by the core.
 *
 * The status is returned by dc_provider_get_status().
 */
#define         DC_PROVIDER_STATUS_OK           1

/**
 * Provider works, but there are preparations needed.
 *
 * - The user has to do some special things as "Enable IMAP in the web interface",
 *   what exactly, is described in the string returned by dc_provider_get_before_login_hints()
 *   and, typically more detailed, in the page linked by dc_provider_get_overview_page().
 * - There is no need for the user to enter advanced settings;
 *   server, port etc. should be known by the core.
 *
 * The status is returned by dc_provider_get_status().
 */
#define         DC_PROVIDER_STATUS_PREPARATION  2

/**
 * Provider is not working.
 * This provider status is returned for providers
 * that are known to not work with Delta Chat.
 * The UI should block logging in with this provider.
 *
 * More information about that is typically provided
 * in the string returned by dc_provider_get_before_login_hints()
 * and in the page linked by dc_provider_get_overview_page().
 *
 * The status is returned by dc_provider_get_status().
 */
#define         DC_PROVIDER_STATUS_BROKEN       3

/**
 * @}
 */


/**
 * @defgroup DC_CHAT_VISIBILITY DC_CHAT_VISIBILITY
 *
 * These constants describe the visibility of a chat.
 * The chat visibility can be get using dc_chat_get_visibility()
 * and set using dc_set_chat_visibility().
 *
 * @addtogroup DC_CHAT_VISIBILITY
 * @{
 */

/**
 * Chats with normal visibility are not archived and are shown below all pinned chats.
 * Archived chats, that receive new messages automatically become normal chats.
 */
#define         DC_CHAT_VISIBILITY_NORMAL      0

/**
 * Archived chats are not included in the default chatlist returned by dc_get_chatlist().
 * Instead, if there are _any_ archived chats, the pseudo-chat
 * with the chat ID DC_CHAT_ID_ARCHIVED_LINK will be added at the end of the chatlist.
 *
 * The UI typically shows a little icon or chats beside archived chats in the chatlist,
 * this is needed as e.g. the search will also return archived chats.
 *
 * If archived chats receive new messages, they become normal chats again.
 *
 * To get a list of archived chats, use dc_get_chatlist() with the flag DC_GCL_ARCHIVED_ONLY.
 */
#define         DC_CHAT_VISIBILITY_ARCHIVED    1

/**
 * Pinned chats are included in the default chatlist. moreover,
 * they are always the first items, whether they have fresh messages or not.
 */
#define         DC_CHAT_VISIBILITY_PINNED      2

/**
 * @}
 */


/**
  * @defgroup DC_DOWNLOAD DC_DOWNLOAD
  *
  * These constants describe the download state of a message.
  * The download state can be retrieved using dc_msg_get_download_state()
  * and usually changes after calling dc_download_full_msg().
  *
  * @addtogroup DC_DOWNLOAD
  * @{
  */

/**
 * Download not needed, see dc_msg_get_download_state() for details.
 */
#define DC_DOWNLOAD_DONE          0

/**
 * Download available, see dc_msg_get_download_state() for details.
 */
#define DC_DOWNLOAD_AVAILABLE    10

/**
 * Download failed, see dc_msg_get_download_state() for details.
 */
#define DC_DOWNLOAD_FAILURE      20

/**
 * Download in progress, see dc_msg_get_download_state() for details.
 */
#define DC_DOWNLOAD_IN_PROGRESS  1000



/**
 * @}
 */


/**
 * @defgroup DC_STR DC_STR
 *
 * These constants are used to define strings using dc_set_stock_translation().
 * This allows localisation of the texts used by the core,
 * you have to call dc_set_stock_translation()
 * for every @ref DC_STR string you want to translate.
 *
 * Some strings contain some placeholders as `%1$s` or `%2$s` -
 * these will be replaced by some content defined in the @ref DC_STR description below.
 * As a synonym for `%1$s` you can also use `%1$d` or `%1$@`; same for `%2$s`.
 *
 * If you do not call dc_set_stock_translation() for a concrete @ref DC_STR constant,
 * a default string will be used.
 *
 * @addtogroup DC_STR
 * @{
 */

/// "No messages."
///
/// Used in summaries.
#define DC_STR_NOMESSAGES                 1

/// "Me"
///
/// Used as the sender name for oneself.
#define DC_STR_SELF                       2

/// "Draft"
///
/// Used in summaries.
#define DC_STR_DRAFT                      3

/// "Voice message"
///
/// Used in summaries.
#define DC_STR_VOICEMESSAGE               7

/// "Image"
///
/// Used in summaries.
#define DC_STR_IMAGE                      9

/// "Video"
///
/// Used in summaries.
#define DC_STR_VIDEO                      10

/// "Audio"
///
/// Used in summaries.
#define DC_STR_AUDIO                      11

/// "File"
///
/// Used in summaries.
#define DC_STR_FILE                       12

/// "Group name changed from %1$s to %2$s."
///
/// Used in status messages for group name changes.
/// - %1$s will be replaced by the old group name
/// - %2$s will be replaced by the new group name
///
/// @deprecated 2022-09-10
#define DC_STR_MSGGRPNAME                 15

/// "Group image changed."
///
/// Used in status messages for group images changes.
///
/// @deprecated 2022-09-10
#define DC_STR_MSGGRPIMGCHANGED           16

/// "Member %1$s added."
///
/// Used in status messages for added members.
/// - %1$s will be replaced by the name of the added member
///
/// @deprecated 2022-09-10
#define DC_STR_MSGADDMEMBER               17

/// "Member %1$s removed."
///
/// Used in status messages for removed members.
/// - %1$s will be replaced by the name of the removed member
///
/// @deprecated 2022-09-10
#define DC_STR_MSGDELMEMBER               18

/// "Group left."
///
/// Used in status messages.
///
/// @deprecated 2022-09-10
#define DC_STR_MSGGROUPLEFT               19

/// "GIF"
///
/// Used in summaries.
#define DC_STR_GIF                        23

/// "Encrypted message"
///
/// Used in subjects of outgoing messages.
#define DC_STR_ENCRYPTEDMSG               24

/// "End-to-end encryption available."
///
/// Used to build the string returned by dc_get_contact_encrinfo().
#define DC_STR_E2E_AVAILABLE              25

/// @deprecated Deprecated 2021-02-07, this string is no longer needed.
#define DC_STR_ENCR_TRANSP                27

/// "No encryption."
///
/// Used to build the string returned by dc_get_contact_encrinfo().
#define DC_STR_ENCR_NONE                  28

/// "This message was encrypted for another setup."
///
/// Used as message text if decryption fails.
#define DC_STR_CANTDECRYPT_MSG_BODY       29

/// "Fingerprints"
///
/// Used to build the string returned by dc_get_contact_encrinfo().
#define DC_STR_FINGERPRINTS               30

/// "Message opened"
///
/// Used in subjects of outgoing read receipts.
#define DC_STR_READRCPT                   31

/// "The message '%1$s' you sent was displayed on the screen of the recipient."
///
/// Used as message text of outgoing read receipts.
/// - %1$s will be replaced by the subject of the displayed message
#define DC_STR_READRCPT_MAILBODY          32

/// @deprecated Deprecated, this string is no longer needed.
#define DC_STR_MSGGRPIMGDELETED           33

/// "End-to-end encryption preferred."
///
/// Used to build the string returned by dc_get_contact_encrinfo().
#define DC_STR_E2E_PREFERRED              34

/// "%1$s verified"
///
/// Used in status messages.
/// - %1$s will be replaced by the name of the verified contact
#define DC_STR_CONTACT_VERIFIED           35

/// "Cannot verify %1$s."
///
/// Used in status messages.
/// - %1$s will be replaced by the name of the contact that cannot be verified
#define DC_STR_CONTACT_NOT_VERIFIED       36

/// "Changed setup for %1$s."
///
/// Used in status messages.
/// - %1$s will be replaced by the name of the contact with the changed setup
#define DC_STR_CONTACT_SETUP_CHANGED      37

/// "Archived chats"
///
/// Used as the name for the corresponding chatlist entry.
#define DC_STR_ARCHIVEDCHATS              40

/// "Autocrypt Setup Message"
///
/// Used in subjects of outgoing Autocrypt Setup Messages.
#define DC_STR_AC_SETUP_MSG_SUBJECT       42

/// "This is the Autocrypt Setup Message, open it in a compatible client to use your setup"
///
/// Used as message text of outgoing Autocrypt Setup Messages.
#define DC_STR_AC_SETUP_MSG_BODY          43

/// "Cannot login as %1$s."
///
/// Used in error strings.
/// - %1$s will be replaced by the failing login name
#define DC_STR_CANNOT_LOGIN               60

/// "%1$s by %2$s"
///
/// Used to concretize actions,
/// - %1$s will be replaced by an action
///   as #DC_STR_MSGADDMEMBER or #DC_STR_MSGGRPIMGCHANGED (full-stop removed, if any)
/// - %2$s will be replaced by the name of the user taking that action
///
/// @deprecated 2022-09-10
#define DC_STR_MSGACTIONBYUSER            62

/// "%1$s by me"
///
/// Used to concretize actions.
/// - %1$s will be replaced by an action
///   as #DC_STR_MSGADDMEMBER or #DC_STR_MSGGRPIMGCHANGED (full-stop removed, if any)
///
/// @deprecated 2022-09-10
#define DC_STR_MSGACTIONBYME              63

/// "Location streaming enabled."
///
/// Used in status messages.
#define DC_STR_MSGLOCATIONENABLED         64

/// "Location streaming disabled."
///
/// Used in status messages.
#define DC_STR_MSGLOCATIONDISABLED        65

/// "Location"
///
/// Used in summaries.
#define DC_STR_LOCATION                   66

/// "Sticker"
///
/// Used in summaries.
#define DC_STR_STICKER                    67

/// "Device messages"
///
/// Used as the name for the corresponding chat.
#define DC_STR_DEVICE_MESSAGES            68

/// "Saved messages"
///
/// Used as the name for the corresponding chat.
#define DC_STR_SAVED_MESSAGES             69

/// "Messages in this chat are generated locally by your Delta Chat app."
///
/// Used as message text for the message added to a newly created device chat.
#define DC_STR_DEVICE_MESSAGES_HINT       70

/// "Welcome to Delta Chat! Delta Chat looks and feels like other popular messenger apps ..."
///
/// Used as message text for the message added to the device chat after successful login.
#define DC_STR_WELCOME_MESSAGE            71

/// "Unknown sender for this chat. See 'info' for more details."
///
/// Use as message text if assigning the message to a chat is not totally correct.
#define DC_STR_UNKNOWN_SENDER_FOR_CHAT    72

/// "Message from %1$s"
///
/// Used in subjects of outgoing messages in one-to-one chats.
/// - %1$s will be replaced by the name of the sender,
///   this is the dc_set_config()-option `displayname` or `addr`
#define DC_STR_SUBJECT_FOR_NEW_CONTACT    73

/// "Failed to send message to %1$s."
///
/// Used in status messages.
/// - %1$s will be replaced by the name of the contact the message cannot be sent to
#define DC_STR_FAILED_SENDING_TO          74

/// "Message deletion timer is disabled."
///
/// Used in status messages.
///
/// @deprecated 2022-09-10
#define DC_STR_EPHEMERAL_DISABLED         75

/// "Message deletion timer is set to %1$s s."
///
/// Used in status messages when the other constants
/// (#DC_STR_EPHEMERAL_MINUTE, #DC_STR_EPHEMERAL_HOUR and so on) do not match the timer.
/// - %1$s will be replaced by the number of seconds the timer is set to
///
/// @deprecated 2022-09-10
#define DC_STR_EPHEMERAL_SECONDS          76

/// "Message deletion timer is set to 1 minute."
///
/// Used in status messages.
///
/// @deprecated 2022-09-10
#define DC_STR_EPHEMERAL_MINUTE           77

/// "Message deletion timer is set to 1 hour."
///
/// Used in status messages.
///
/// @deprecated 2022-09-10
#define DC_STR_EPHEMERAL_HOUR             78

/// "Message deletion timer is set to 1 day."
///
/// Used in status messages.
///
/// @deprecated 2022-09-10
#define DC_STR_EPHEMERAL_DAY              79

/// "Message deletion timer is set to 1 week."
///
/// Used in status messages.
///
/// @deprecated 2022-09-10
#define DC_STR_EPHEMERAL_WEEK             80

/// @deprecated Deprecated 2021-01-30, DC_STR_EPHEMERAL_WEEKS is used instead.
#define DC_STR_EPHEMERAL_FOUR_WEEKS       81

/// "Video chat invitation"
///
/// Used in summaries.
#define DC_STR_VIDEOCHAT_INVITATION       82

/// "You are invited to a video chat, click %1$s to join."
///
/// Used as message text of outgoing video chat invitations.
/// - %1$s will be replaced by the URL of the video chat
#define DC_STR_VIDEOCHAT_INVITE_MSG_BODY  83

/// "Error: %1$s"
///
/// Used in error strings.
/// - %1$s will be replaced by the concrete error
#define DC_STR_CONFIGURATION_FAILED       84

/// "Date or time of your device seem to be inaccurate (%1$s). Adjust your clock to ensure your messages are received correctly."
///
/// Used as device message if a wrong date or time was detected.
/// - %1$s will be replaced by a date/time string as YY-mm-dd HH:MM:SS
#define DC_STR_BAD_TIME_MSG_BODY          85

/// "Your Delta Chat version might be outdated, check https://get.delta.chat for updates."
///
/// Used as device message if the used version is probably outdated.
#define DC_STR_UPDATE_REMINDER_MSG_BODY   86

/// "No network."
///
/// Used in error strings.
#define DC_STR_ERROR_NO_NETWORK           87

/// "Reply"
///
/// Used in summaries.
/// Note: the string has to be a noun, not a verb (not: "to reply").
#define DC_STR_REPLY_NOUN                 90

/// "You deleted the 'Saved messages' chat..."
///
/// Used as device message text.
#define DC_STR_SELF_DELETED_MSG_BODY      91

/// "'Delete messages from server' turned off as now all folders are affected."
///
/// Used as device message text.
#define DC_STR_SERVER_TURNED_OFF          92

/// "Message deletion timer is set to %1$s minutes."
///
/// Used in status messages.
///
/// `%1$s` will be replaced by the number of minutes (always >1) the timer is set to.
///
/// @deprecated Replaced by DC_STR_MSG_YOU_EPHEMERAL_TIMER_MINUTES and DC_STR_MSG_EPHEMERAL_TIMER_MINUTES_BY.
#define DC_STR_EPHEMERAL_MINUTES          93

/// "Message deletion timer is set to %1$s hours."
///
/// Used in status messages.
///
/// `%1$s` will be replaced by the number of hours (always >1) the timer is set to.
///
/// @deprecated Replaced by DC_STR_MSG_YOU_EPHEMERAL_TIMER_HOURS and DC_STR_MSG_EPHEMERAL_TIMER_HOURS_BY.
#define DC_STR_EPHEMERAL_HOURS            94

/// "Message deletion timer is set to %1$s days."
///
/// Used in status messages.
///
/// `%1$s` will be replaced by the number of days (always >1) the timer is set to.
///
/// @deprecated Replaced by DC_STR_MSG_YOU_EPHEMERAL_TIMER_DAYS and DC_STR_MSG_EPHEMERAL_TIMER_DAYS_BY.
#define DC_STR_EPHEMERAL_DAYS             95

/// "Message deletion timer is set to %1$s weeks."
///
/// Used in status messages.
///
/// `%1$s` will be replaced by the number of weeks (always >1) the timer is set to.
///
/// @deprecated Replaced by DC_STR_MSG_YOU_EPHEMERAL_TIMER_WEEKS and DC_STR_MSG_EPHEMERAL_TIMER_WEEKS_BY.
#define DC_STR_EPHEMERAL_WEEKS            96

/// "Forwarded"
///
/// Used in message summary text for notifications and chatlist.
#define DC_STR_FORWARDED                  97

/// "Quota exceeding, already %1$s%% used."
///
/// Used as device message text.
///
/// `%1$s` will be replaced by the percentage used
#define DC_STR_QUOTA_EXCEEDING_MSG_BODY   98

/// "%1$s message"
///
/// Used as the message body when a message
/// was not yet downloaded completely
/// (dc_msg_get_download_state() is e.g. @ref DC_DOWNLOAD_AVAILABLE).
///
/// `%1$s` will be replaced by human-readable size (e.g. "1.2 MiB").
#define DC_STR_PARTIAL_DOWNLOAD_MSG_BODY  99

/// "Download maximum available until %1$s"
///
/// Appended after some separator to @ref DC_STR_PARTIAL_DOWNLOAD_MSG_BODY.
///
/// `%1$s` will be replaced by human-readable date and time.
#define DC_STR_DOWNLOAD_AVAILABILITY      100

/// "Multi Device Synchronization"
///
/// Used in subjects of outgoing sync messages.
#define DC_STR_SYNC_MSG_SUBJECT           101

/// "This message is used to synchronize data between your devices."
///
///
/// Used as message text of outgoing sync messages.
/// The text is visible in non-dc-muas or in outdated Delta Chat versions,
/// the default text therefore adds the following hint:
/// "If you see this message in Delta Chat,
/// please update your Delta Chat apps on all devices."
#define DC_STR_SYNC_MSG_BODY              102

/// "Incoming Messages"
///
/// Used as a headline in the connectivity view.
#define DC_STR_INCOMING_MESSAGES          103

/// "Outgoing Messages"
///
/// Used as a headline in the connectivity view.
#define DC_STR_OUTGOING_MESSAGES          104

/// "Storage on %1$s"
///
/// Used as a headline in the connectivity view.
///
/// `%1$s` will be replaced by the domain of the configured e-mail address.
#define DC_STR_STORAGE_ON_DOMAIN          105

/// @deprecated Deprecated 2022-04-16, this string is no longer needed.
#define DC_STR_ONE_MOMENT                 106

/// "Connected"
///
/// Used as status in the connectivity view.
#define DC_STR_CONNECTED                  107

/// "Connecting…"
///
/// Used as status in the connectivity view.
#define DC_STR_CONNTECTING                108

/// "Updating…"
///
/// Used as status in the connectivity view.
#define DC_STR_UPDATING                   109

/// "Sending…"
///
/// Used as status in the connectivity view.
#define DC_STR_SENDING                    110

/// "Your last message was sent successfully."
///
/// Used as status in the connectivity view.
#define DC_STR_LAST_MSG_SENT_SUCCESSFULLY 111

/// "Error: %1$s"
///
/// Used as status in the connectivity view.
///
/// `%1$s` will be replaced by a possibly more detailed, typically english, error description.
#define DC_STR_ERROR                      112

/// "Not supported by your provider."
///
/// Used in the connectivity view.
#define DC_STR_NOT_SUPPORTED_BY_PROVIDER  113

/// "Messages"
///
/// Used as a subtitle in quota context; can be plural always.
#define DC_STR_MESSAGES                   114

/// "Broadcast List"
///
/// Used as the default name for broadcast lists; a number may be added.
#define DC_STR_BROADCAST_LIST             115

/// "%1$s of %2$s used"
///
/// Used for describing resource usage, resulting string will be e.g. "1.2 GiB of 3 GiB used".
#define DC_STR_PART_OF_TOTAL_USED         116

/// "%1$s invited you to join this group. Waiting for the device of %2$s to reply…"
///
/// Added as an info-message directly after scanning a QR code for joining a group.
/// May be followed by the info-messages
/// #DC_STR_SECURE_JOIN_REPLIES, #DC_STR_CONTACT_VERIFIED and #DC_STR_MSGADDMEMBER.
///
/// `%1$s` will be replaced by name and address of the inviter,
/// `%2$s` will be replaced by the name of the inviter.
#define DC_STR_SECURE_JOIN_STARTED        117

/// "%1$s replied, waiting for being added to the group…"
///
/// Info-message on scanning a QR code for joining a group.
/// Added after #DC_STR_SECURE_JOIN_STARTED.
/// If the handshake allows to skip a step and go for #DC_STR_CONTACT_VERIFIED directly,
/// this info-message is skipped.
///
/// `%1$s` will be replaced by the name of the inviter.
#define DC_STR_SECURE_JOIN_REPLIES        118

/// "Scan to chat with %1$s"
///
/// Subtitle for verification qrcode svg image generated by the core.
///
/// `%1$s` will be replaced by name and address of the inviter.
#define DC_STR_SETUP_CONTACT_QR_DESC      119

/// "Scan to join %1$s"
///
/// Subtitle for group join qrcode svg image generated by the core.
///
/// `%1$s` will be replaced with the group name.
#define DC_STR_SECURE_JOIN_GROUP_QR_DESC  120

/// "Not connected"
///
/// Used as status in the connectivity view.
#define DC_STR_NOT_CONNECTED              121

/// "%1$s changed their address from %2$s to %3$s"
///
/// Used as an info message to chats with contacts that changed their address.
#define DC_STR_AEAP_ADDR_CHANGED          122

/// "You changed your email address from %1$s to %2$s.
/// If you now send a message to a group, contacts there will automatically
/// replace the old with your new address.\n\n It's highly advised to set up 
/// your old email provider to forward all emails to your new email address. 
/// Otherwise you might miss messages of contacts who did not get your new 
/// address yet." + the link to the AEAP blog post
/// 
/// As soon as there is a post about AEAP, the UIs should add it:
/// set_stock_translation(123, getString(aeap_explanation) + "\n\n" + AEAP_BLOG_LINK)
///
/// Used in a device message that explains AEAP.
#define DC_STR_AEAP_EXPLANATION_AND_LINK  123

/// "You changed group name from \"%1$s\" to \"%2$s\"."
///
/// `%1$s` will be replaced by the old group name.
/// `%2$s` will be replaced by the new group name.
#define DC_STR_GROUP_NAME_CHANGED_BY_YOU 124

/// "Group name changed from \"%1$s\" to \"%2$s\" by %3$s."
///
/// `%1$s` will be replaced by the old group name.
/// `%2$s` will be replaced by the new group name.
/// `%3$s` will be replaced by name and address of the contact who did the action.
#define DC_STR_GROUP_NAME_CHANGED_BY_OTHER 125

/// "You changed the group image."
#define DC_STR_GROUP_IMAGE_CHANGED_BY_YOU 126

/// "Group image changed by %1$s."
///
/// `%1$s` will be replaced by name and address of the contact who did the action.
#define DC_STR_GROUP_IMAGE_CHANGED_BY_OTHER 127

/// "You added member %1$s."
///
/// Used in status messages.
#define DC_STR_ADD_MEMBER_BY_YOU 128

/// "Member %1$s added by %2$s."
///
/// `%1$s` will be replaced by name and address of the contact added to the group.
/// `%2$s` will be replaced by name and address of the contact who did the action.
///
/// Used in status messages.
#define DC_STR_ADD_MEMBER_BY_OTHER 129

/// "You removed member %1$s."
///
/// `%1$s` will be replaced by name and address of the contact removed from the group.
///
/// Used in status messages.
#define DC_STR_REMOVE_MEMBER_BY_YOU 130

/// "Member %1$s removed by %2$s."
///
/// `%1$s` will be replaced by name and address of the contact removed from the group.
/// `%2$s` will be replaced by name and address of the contact who did the action.
///
/// Used in status messages.
#define DC_STR_REMOVE_MEMBER_BY_OTHER 131

/// "You left the group."
///
/// Used in status messages.
#define DC_STR_GROUP_LEFT_BY_YOU 132

/// "Group left by %1$s."
///
/// `%1$s` will be replaced by name and address of the contact.
///
/// Used in status messages.
#define DC_STR_GROUP_LEFT_BY_OTHER 133

/// "You deleted the group image."
///
/// Used in status messages.
#define DC_STR_GROUP_IMAGE_DELETED_BY_YOU 134

/// "Group image deleted by %1$s."
///
/// `%1$s` will be replaced by name and address of the contact.
///
/// Used in status messages.
#define DC_STR_GROUP_IMAGE_DELETED_BY_OTHER 135

/// "You enabled location streaming."
///
/// Used in status messages.
#define DC_STR_LOCATION_ENABLED_BY_YOU 136

/// "Location streaming enabled by %1$s."
///
/// `%1$s` will be replaced by name and address of the contact.
///
/// Used in status messages.
#define DC_STR_LOCATION_ENABLED_BY_OTHER 137

/// "You disabled message deletion timer."
///
/// Used in status messages.
#define DC_STR_EPHEMERAL_TIMER_DISABLED_BY_YOU 138

/// "Message deletion timer is disabled by %1$s."
///
/// `%1$s` will be replaced by name and address of the contact.
///
/// Used in status messages.
#define DC_STR_EPHEMERAL_TIMER_DISABLED_BY_OTHER 139

/// "You set message deletion timer to %1$s s."
///
/// `%1$s` will be replaced by the number of seconds (always >1) the timer is set to.
///
/// Used in status messages.
#define DC_STR_EPHEMERAL_TIMER_SECONDS_BY_YOU 140

/// "Message deletion timer is set to %1$s s by %2$s."
///
/// `%1$s` will be replaced by the number of seconds (always >1) the timer is set to.
/// `%2$s` will be replaced by name and address of the contact.
///
/// Used in status messages.
#define DC_STR_EPHEMERAL_TIMER_SECONDS_BY_OTHER 141

/// "You set message deletion timer to 1 minute."
///
/// Used in status messages.
#define DC_STR_EPHEMERAL_TIMER_1_MINUTE_BY_YOU 142

/// "Message deletion timer is set to 1 minute by %1$s."
///
/// `%1$s` will be replaced by name and address of the contact.
///
/// Used in status messages.
#define DC_STR_EPHEMERAL_TIMER_1_MINUTE_BY_OTHER 143

/// "You set message deletion timer to 1 hour."
///
/// Used in status messages.
#define DC_STR_EPHEMERAL_TIMER_1_HOUR_BY_YOU 144

/// "Message deletion timer is set to 1 hour by %1$s."
///
/// `%1$s` will be replaced by name and address of the contact.
///
/// Used in status messages.
#define DC_STR_EPHEMERAL_TIMER_1_HOUR_BY_OTHER 145

/// "You set message deletion timer to 1 day."
///
/// Used in status messages.
#define DC_STR_EPHEMERAL_TIMER_1_DAY_BY_YOU 146

/// "Message deletion timer is set to 1 day by %1$s."
///
/// `%1$s` will be replaced by name and address of the contact.
///
/// Used in status messages.
#define DC_STR_EPHEMERAL_TIMER_1_DAY_BY_OTHER 147

/// "You set message deletion timer to 1 week."
///
/// Used in status messages.
#define DC_STR_EPHEMERAL_TIMER_1_WEEK_BY_YOU 148

/// "Message deletion timer is set to 1 week by %1$s."
///
/// `%1$s` will be replaced by name and address of the contact.
///
/// Used in status messages.
#define DC_STR_EPHEMERAL_TIMER_1_WEEK_BY_OTHER 149

/// "You set message deletion timer to %1$s minutes."
///
/// Used in status messages.
///
/// `%1$s` will be replaced by the number of minutes (always >1) the timer is set to.
#define DC_STR_EPHEMERAL_TIMER_MINUTES_BY_YOU 150

/// "Message deletion timer is set to %1$s minutes by %2$s."
///
/// Used in status messages.
///
/// `%1$s` will be replaced by the number of minutes (always >1) the timer is set to.
/// `%2$s` will be replaced by name and address of the contact.
#define DC_STR_EPHEMERAL_TIMER_MINUTES_BY_OTHER 151

/// "You set message deletion timer to %1$s hours."
///
/// Used in status messages.
///
/// `%1$s` will be replaced by the number of hours (always >1) the timer is set to.
#define DC_STR_EPHEMERAL_TIMER_HOURS_BY_YOU 152

/// "Message deletion timer is set to %1$s hours by %2$s."
///
/// Used in status messages.
///
/// `%1$s` will be replaced by the number of hours (always >1) the timer is set to.
/// `%2$s` will be replaced by name and address of the contact.
#define DC_STR_EPHEMERAL_TIMER_HOURS_BY_OTHER 153

/// "You set message deletion timer to %1$s days."
///
/// Used in status messages.
///
/// `%1$s` will be replaced by the number of days (always >1) the timer is set to.
#define DC_STR_EPHEMERAL_TIMER_DAYS_BY_YOU 154

/// "Message deletion timer is set to %1$s days by %2$s."
///
/// Used in status messages.
///
/// `%1$s` will be replaced by the number of days (always >1) the timer is set to.
/// `%2$s` will be replaced by name and address of the contact.
#define DC_STR_EPHEMERAL_TIMER_DAYS_BY_OTHER 155

/// "You set message deletion timer to %1$s weeks."
///
/// Used in status messages.
///
/// `%1$s` will be replaced by the number of weeks (always >1) the timer is set to.
#define DC_STR_EPHEMERAL_TIMER_WEEKS_BY_YOU 156

/// "Message deletion timer is set to %1$s weeks by %2$s."
///
/// Used in status messages.
///
/// `%1$s` will be replaced by the number of weeks (always >1) the timer is set to.
/// `%2$s` will be replaced by name and address of the contact.
#define DC_STR_EPHEMERAL_TIMER_WEEKS_BY_OTHER 157

/// "Scan to set up second device for %1$s"
///
/// `%1$s` will be replaced by name and address of the account.
#define DC_STR_BACKUP_TRANSFER_QR 162

/// "Account transferred to your second device."
///
/// Used as a device message after a successful backup transfer.
#define DC_STR_BACKUP_TRANSFER_MSG_BODY 163

/// "Messages are guaranteed to be end-to-end encrypted from now on."
///
/// Used in info messages.
#define DC_STR_CHAT_PROTECTION_ENABLED 170

/// "%1$s sent a message from another device."
///
/// Used in info messages.
#define DC_STR_CHAT_PROTECTION_DISABLED 171

/**
 * @}
 */


#ifdef PY_CFFI_INC
/* Helper utility to locate the header file when building python bindings. */
char* _dc_header_file_location(void) {
    return __FILE__;
}
#endif


#ifdef __cplusplus
}
#endif
#endif // __DELTACHAT_H__<|MERGE_RESOLUTION|>--- conflicted
+++ resolved
@@ -503,7 +503,9 @@
  *                    to not mess up with non-delivery-reports or read-receipts.
  *                    0=no limit (default).
  *                    Changes affect future messages only.
-<<<<<<< HEAD
+ * - `gossip_period` = How often to gossip Autocrypt keys in chats with multiple recipients, in
+ *                    seconds. 2 days by default.
+ *                    This is not supposed to be changed by UIs and only used for testing.
  * - `verified_one_on_one_chats` = Feature flag for verified 1:1 chats; the UI should set it
  *                    to 1 if it supports verified 1:1 chats.
  *                    Regardless of this setting, `dc_chat_is_protected()` returns true while the key is verified,
@@ -511,11 +513,6 @@
  *                    0=Nothing else happens when the key changes.
  *                    1=After the key changed, `dc_chat_can_send()` returns false and `dc_chat_is_protection_broken()` returns true
  *                    until `dc_accept_chat()` is called.
-=======
- * - `gossip_period` = How often to gossip Autocrypt keys in chats with multiple recipients, in
- *                    seconds. 2 days by default.
- *                    This is not supposed to be changed by UIs and only used for testing.
->>>>>>> a87635dc
  * - `ui.*`         = All keys prefixed by `ui.` can be used by the user-interfaces for system-specific purposes.
  *                    The prefix should be followed by the system and maybe subsystem,
  *                    e.g. `ui.desktop.foo`, `ui.desktop.linux.bar`, `ui.android.foo`, `ui.dc40.bar`, `ui.bot.simplebot.baz`.
