--- conflicted
+++ resolved
@@ -49,11 +49,8 @@
   this affects `dc_get_chat_contacts()`, `dc_get_contacts()` and `dc_get_blocked_contacts()` #3562
 - add `internet_access` flag to `dc_msg_get_webxdc_info()` #3516
 - `DC_EVENT_WEBXDC_INSTANCE_DELETED` is emitted when a message containing a webxdc gets deleted #3105
-<<<<<<< HEAD
 - `DC_EVENT_WEBXDC_BUSY_UPDATING` is emitted when a new update has to be sent by an webxdc #3320
 - `DC_EVENT_WEBXDC_UP_TO_DATE` is emitted when a webxdc has sent all updates #3320
-=======
->>>>>>> 5b518e58
 
 ### Fixes
 - do not emit notifications for blocked chats #3557
