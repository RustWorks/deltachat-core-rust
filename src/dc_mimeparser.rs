use std::collections::{HashMap, HashSet};
use std::ffi::CStr;
use std::ptr;

use charset::Charset;
use deltachat_derive::{FromSql, ToSql};
use mmime::clist::*;
use mmime::mailimf::*;
use mmime::mailimf_types::*;
use mmime::mailmime::*;
use mmime::mailmime_content::*;
use mmime::mailmime_disposition::*;
use mmime::mailmime_types::*;
use mmime::mmapstring::*;
use mmime::other::*;

use crate::constants::Viewtype;
use crate::contact::*;
use crate::context::Context;
use crate::dc_simplify::*;
use crate::dc_strencode::*;
use crate::dc_tools::*;
use crate::e2ee::*;
use crate::location;
use crate::param::*;
use crate::stock::StockMessage;
use crate::x::*;

#[derive(Debug)]
pub struct MimeParser<'a> {
    pub context: &'a Context,
    pub parts: Vec<Part>,
    pub mimeroot: *mut mailmime,
    pub header: HashMap<String, *mut mailimf_field>,
    pub header_root: *mut mailimf_fields,
    pub header_protected: *mut mailimf_fields,
    pub subject: Option<String>,
    pub is_send_by_messenger: bool,
    pub decrypting_failed: bool,
    pub e2ee_helper: E2eeHelper,
    pub is_forwarded: bool,
    pub reports: Vec<*mut mailmime>,
    pub is_system_message: SystemMessage,
    pub location_kml: Option<location::Kml>,
    pub message_kml: Option<location::Kml>,
}

#[derive(Debug, Display, Clone, Copy, PartialEq, Eq, FromPrimitive, ToPrimitive, ToSql, FromSql)]
#[repr(i32)]
pub enum SystemMessage {
    Unknown = 0,
    GroupNameChanged = 2,
    GroupImageChanged = 3,
    MemberAddedToGroup = 4,
    MemberRemovedFromGroup = 5,
    AutocryptSetupMessage = 6,
    SecurejoinMessage = 7,
    LocationStreamingEnabled = 8,
    LocationOnly = 9,
}

impl Default for SystemMessage {
    fn default() -> Self {
        SystemMessage::Unknown
    }
}

impl<'a> MimeParser<'a> {
    pub fn new(context: &'a Context) -> Self {
        MimeParser {
            parts: Vec::new(),
            mimeroot: std::ptr::null_mut(),
            header: Default::default(),
            header_root: std::ptr::null_mut(),
            header_protected: std::ptr::null_mut(),
            subject: None,
            is_send_by_messenger: false,
            decrypting_failed: false,
            e2ee_helper: Default::default(),
            is_forwarded: false,
            context,
            reports: Vec::new(),
            is_system_message: SystemMessage::Unknown,
            location_kml: None,
            message_kml: None,
        }
    }

    pub unsafe fn parse(&mut self, body: &[u8]) {
        let mut index = 0;

        let r = mailmime_parse(
            body.as_ptr() as *const libc::c_char,
            body.len(),
            &mut index,
            &mut self.mimeroot,
        );

        if r == MAILIMF_NO_ERROR as libc::c_int && !self.mimeroot.is_null() {
            self.e2ee_helper.decrypt(self.context, self.mimeroot);
            self.parse_mime_recursive(self.mimeroot);

            if let Some(field) = self.lookup_field("Subject") {
                if (*field).fld_type == MAILIMF_FIELD_SUBJECT as libc::c_int {
                    let subj = (*(*field).fld_data.fld_subject).sbj_value;

                    self.subject = as_opt_str(subj).map(dc_decode_header_words_safe);
                }
            }

            if self.lookup_optional_field("Chat-Version").is_some() {
                self.is_send_by_messenger = true
            }

            if self.lookup_field("Autocrypt-Setup-Message").is_some() {
                let has_setup_file = self
                    .parts
                    .iter()
                    .any(|p| p.mimetype == DC_MIMETYPE_AC_SETUP_FILE);

                if has_setup_file {
                    self.is_system_message = SystemMessage::AutocryptSetupMessage;

                    // TODO: replace the following code with this
                    // once drain_filter stabilizes.
                    //
                    // See https://doc.rust-lang.org/std/vec/struct.Vec.html#method.drain_filter
                    // and https://github.com/rust-lang/rust/issues/43244
                    //
                    // mimeparser
                    //    .parts
                    //    .drain_filter(|part| part.int_mimetype != 111)
                    //    .for_each(|part| dc_mimepart_unref(part));

                    let mut i = 0;
                    while i != self.parts.len() {
                        if self.parts[i].mimetype != 111 {
                            self.parts.remove(i);
                        } else {
                            i += 1;
                        }
                    }
                }
            } else {
                if let Some(optional_field) = self.lookup_optional_field("Chat-Content") {
                    if optional_field == "location-streaming-enabled" {
                        self.is_system_message = SystemMessage::LocationStreamingEnabled;
                    }
                }
            }
            if self.lookup_field("Chat-Group-Image").is_some() && !self.parts.is_empty() {
                let textpart = &self.parts[0];
                if textpart.typ == Viewtype::Text {
                    if self.parts.len() >= 2 {
                        let imgpart = &mut self.parts[1];
                        if imgpart.typ == Viewtype::Image {
                            imgpart.is_meta = true;
                        }
                    }
                }
            }
            if self.is_send_by_messenger && self.parts.len() == 2 {
                let need_drop = {
                    let textpart = &self.parts[0];
                    let filepart = &self.parts[1];
                    textpart.typ == Viewtype::Text
                        && (filepart.typ == Viewtype::Image
                            || filepart.typ == Viewtype::Gif
                            || filepart.typ == Viewtype::Audio
                            || filepart.typ == Viewtype::Voice
                            || filepart.typ == Viewtype::Video
                            || filepart.typ == Viewtype::File)
                        && !filepart.is_meta
                };

                if need_drop {
                    let mut filepart = self.parts.swap_remove(1);

                    // insert new one
                    filepart.msg = self.parts[0].msg.as_ref().map(|s| s.to_string());

                    // forget the one we use now
                    self.parts[0].msg = None;

                    // swap new with old
                    std::mem::replace(&mut self.parts[0], filepart);
                }
            }
            if let Some(ref subject) = self.subject {
                let mut prepend_subject: libc::c_int = 1i32;
                if !self.decrypting_failed {
                    let colon = subject.find(':');
                    if colon == Some(2)
                        || colon == Some(3)
                        || self.is_send_by_messenger
                        || subject.contains("Chat:")
                    {
                        prepend_subject = 0i32
                    }
                }
<<<<<<< HEAD
                .trim();

                if !subj.is_empty() {
                    for part in mimeparser.parts.iter_mut() {
                        if part.type_0 == Viewtype::Text {
                            let new_txt = format!(
                                "{} – {}",
                                subj,
                                part.msg.as_ref().expect("missing msg part")
                            );
                            part.msg = Some(new_txt);
                            break;
=======
                if 0 != prepend_subject {
                    let subj = if let Some(n) = subject.find('[') {
                        &subject[0..n]
                    } else {
                        subject
                    }
                    .trim();

                    if !subj.is_empty() {
                        let subj_c = CString::yolo(subj);
                        for part in self.parts.iter_mut() {
                            if part.typ == Viewtype::Text {
                                let msg_c = part.msg.as_ref().unwrap().strdup();
                                let new_txt: *mut libc::c_char = dc_mprintf(
                                    b"%s \xe2\x80\x93 %s\x00" as *const u8 as *const libc::c_char,
                                    subj_c.as_ptr(),
                                    msg_c,
                                );
                                free(msg_c.cast());
                                part.msg = Some(to_string_lossy(new_txt));
                                free(new_txt.cast());
                                break;
                            }
>>>>>>> e7108362
                        }
                    }
                }
            }
            if self.is_forwarded {
                for part in self.parts.iter_mut() {
                    part.param.set_int(Param::Forwarded, 1);
                }
            }
            if self.parts.len() == 1 {
                if self.parts[0].typ == Viewtype::Audio {
                    if self.lookup_optional_field("Chat-Voice-Message").is_some() {
                        let part_mut = &mut self.parts[0];
                        part_mut.typ = Viewtype::Voice;
                    }
                }
                let part = &self.parts[0];
                if part.typ == Viewtype::Audio
                    || part.typ == Viewtype::Voice
                    || part.typ == Viewtype::Video
                {
                    if let Some(field_0) = self.lookup_optional_field("Chat-Duration") {
                        let duration_ms = field_0.parse().unwrap_or_default();
                        if duration_ms > 0 && duration_ms < 24 * 60 * 60 * 1000 {
                            let part_mut = &mut self.parts[0];
                            part_mut.param.set_int(Param::Duration, duration_ms);
                        }
                    }
                }
            }
            if !self.decrypting_failed {
                if let Some(dn_field) =
                    self.lookup_optional_field("Chat-Disposition-Notification-To")
                {
                    if self.get_last_nonmeta().is_some() {
                        let mut mb_list: *mut mailimf_mailbox_list = ptr::null_mut();
                        let mut index_0 = 0;
                        let dn_field_c = CString::new(dn_field).unwrap();

                        if mailimf_mailbox_list_parse(
                            dn_field_c.as_ptr(),
                            strlen(dn_field_c.as_ptr()),
                            &mut index_0,
                            &mut mb_list,
                        ) == MAILIMF_NO_ERROR as libc::c_int
                            && !mb_list.is_null()
                        {
                            if let Some(dn_to_addr) = mailimf_find_first_addr(mb_list) {
                                if let Some(from_field) = self.lookup_field("From") {
                                    if (*from_field).fld_type == MAILIMF_FIELD_FROM as libc::c_int
                                        && !(*from_field).fld_data.fld_from.is_null()
                                    {
                                        let from_addr = mailimf_find_first_addr(
                                            (*(*from_field).fld_data.fld_from).frm_mb_list,
                                        );
                                        if let Some(from_addr) = from_addr {
                                            if from_addr == dn_to_addr {
                                                if let Some(part_4) = self.get_last_nonmeta() {
                                                    part_4.param.set_int(Param::WantsMdn, 1);
                                                }
                                            }
                                        }
                                    }
                                }
                            }
                            mailimf_mailbox_list_free(mb_list);
                        }
                    }
                }
            }
        }
        /* Cleanup - and try to create at least an empty part if there are no parts yet */
        if self.get_last_nonmeta().is_none() && self.reports.is_empty() {
            let mut part_5 = Part::default();
            part_5.typ = Viewtype::Text;
            part_5.msg = Some("".into());

            if let Some(ref subject) = self.subject {
                if !self.is_send_by_messenger {
                    part_5.msg = Some(subject.to_string())
                }
            }
            self.parts.push(part_5);
        }
    }

    pub fn get_last_nonmeta(&mut self) -> Option<&mut Part> {
        self.parts.iter_mut().rev().find(|part| !part.is_meta)
    }

    /* the following functions can be used only after a call to dc_mimeparser_parse() */

    pub fn lookup_field(&self, field_name: &str) -> Option<*mut mailimf_field> {
        match self.header.get(field_name) {
            Some(v) => {
                if v.is_null() {
                    None
                } else {
                    Some(*v)
                }
            }
            None => None,
        }
    }

    pub fn lookup_optional_field(&self, field_name: &str) -> Option<String> {
        if let Some(field) = self.lookup_field_typ(field_name, MAILIMF_FIELD_OPTIONAL_FIELD) {
            let val = unsafe { (*field).fld_data.fld_optional_field };
            if val.is_null() {
                return None;
            } else {
                return Some(unsafe { to_string_lossy((*val).fld_value) });
            }
        }

        None
    }

    pub fn lookup_field_typ(&self, name: &str, typ: u32) -> Option<*const mailimf_field> {
        if let Some(field) = self.lookup_field(name) {
            if unsafe { (*field).fld_type } == typ as libc::c_int {
                Some(field)
            } else {
                None
            }
        } else {
            None
        }
    }

    unsafe fn parse_mime_recursive(&mut self, mime: *mut mailmime) -> libc::c_int {
        if mime.is_null() {
            return 0;
        }
        let mut any_part_added = 0;
        let mut cur: *mut clistiter;

        if !mailmime_find_ct_parameter(
            mime,
            b"protected-headers\x00" as *const u8 as *const libc::c_char,
        )
        .is_null()
        {
            if (*mime).mm_type == MAILMIME_SINGLE as libc::c_int
                && (*(*(*mime).mm_content_type).ct_type).tp_type
                    == MAILMIME_TYPE_DISCRETE_TYPE as libc::c_int
                && (*(*(*(*mime).mm_content_type).ct_type)
                    .tp_data
                    .tp_discrete_type)
                    .dt_type
                    == MAILMIME_DISCRETE_TYPE_TEXT as libc::c_int
                && !(*(*mime).mm_content_type).ct_subtype.is_null()
                && strcmp(
                    (*(*mime).mm_content_type).ct_subtype,
                    b"rfc822-headers\x00" as *const u8 as *const libc::c_char,
                ) == 0i32
            {
                info!(
                    self.context,
                    "Protected headers found in text/rfc822-headers attachment: Will be ignored.",
                );
                return 0i32;
            }
            if self.header_protected.is_null() {
                let mut dummy = 0;
                if mailimf_envelope_and_optional_fields_parse(
                    (*mime).mm_mime_start,
                    (*mime).mm_length,
                    &mut dummy,
                    &mut self.header_protected,
                ) != MAILIMF_NO_ERROR as libc::c_int
                    || self.header_protected.is_null()
                {
                    warn!(self.context, "Protected headers parsing error.",);
                } else {
                    hash_header(&mut self.header, self.header_protected);
                }
            } else {
                info!(
                self.context,
                "Protected headers found in MIME header: Will be ignored as we already found an outer one."
            );
            }
        }
        match (*mime).mm_type {
            // TODO match on enums /rtn
            1 => any_part_added = self.add_single_part_if_known(mime),
            2 => {
                match mailmime_get_mime_type(mime, ptr::null_mut(), ptr::null_mut()) {
                    10 => {
                        cur = (*(*mime).mm_data.mm_multipart.mm_mp_list).first;
                        while !cur.is_null() {
                            let childmime: *mut mailmime = (if !cur.is_null() {
                                (*cur).data
                            } else {
                                ptr::null_mut()
                            })
                                as *mut mailmime;
                            if mailmime_get_mime_type(childmime, ptr::null_mut(), ptr::null_mut())
                                == 30i32
                            {
                                any_part_added = self.parse_mime_recursive(childmime);
                                break;
                            } else {
                                cur = if !cur.is_null() {
                                    (*cur).next
                                } else {
                                    ptr::null_mut()
                                }
                            }
                        }
                        if 0 == any_part_added {
                            cur = (*(*mime).mm_data.mm_multipart.mm_mp_list).first;
                            while !cur.is_null() {
                                let childmime_0: *mut mailmime = (if !cur.is_null() {
                                    (*cur).data
                                } else {
                                    ptr::null_mut()
                                })
                                    as *mut mailmime;
                                if mailmime_get_mime_type(
                                    childmime_0,
                                    ptr::null_mut(),
                                    ptr::null_mut(),
                                ) == 60i32
                                {
                                    any_part_added = self.parse_mime_recursive(childmime_0);
                                    break;
                                } else {
                                    cur = if !cur.is_null() {
                                        (*cur).next
                                    } else {
                                        ptr::null_mut()
                                    }
                                }
                            }
                        }
                        if 0 == any_part_added {
                            cur = (*(*mime).mm_data.mm_multipart.mm_mp_list).first;
                            while !cur.is_null() {
                                if 0 != self.parse_mime_recursive(
                                    (if !cur.is_null() {
                                        (*cur).data
                                    } else {
                                        ptr::null_mut()
                                    }) as *mut mailmime,
                                ) {
                                    any_part_added = 1i32;
                                    /* out of for() */
                                    break;
                                } else {
                                    cur = if !cur.is_null() {
                                        (*cur).next
                                    } else {
                                        ptr::null_mut()
                                    }
                                }
                            }
                        }
                    }
                    20 => {
                        cur = (*(*mime).mm_data.mm_multipart.mm_mp_list).first;
                        if !cur.is_null() {
                            any_part_added = self.parse_mime_recursive(
                                (if !cur.is_null() {
                                    (*cur).data
                                } else {
                                    ptr::null_mut()
                                }) as *mut mailmime,
                            )
                        }
                    }
                    40 => {
                        let mut part = Part::default();
                        part.typ = Viewtype::Text;
                        let msg_body = self.context.stock_str(StockMessage::CantDecryptMsgBody);

                        let txt = format!("[{}]", msg_body);
                        part.msg_raw = Some(txt.clone());
                        part.msg = Some(txt);

                        self.parts.push(part);
                        any_part_added = 1i32;
                        self.decrypting_failed = true;
                    }
                    46 => {
                        cur = (*(*mime).mm_data.mm_multipart.mm_mp_list).first;
                        if !cur.is_null() {
                            any_part_added = self.parse_mime_recursive(
                                (if !cur.is_null() {
                                    (*cur).data
                                } else {
                                    ptr::null_mut()
                                }) as *mut mailmime,
                            )
                        }
                    }
                    45 => {
                        if (*(*mime).mm_data.mm_multipart.mm_mp_list).count >= 2i32 {
                            let report_type = mailmime_find_ct_parameter(
                                mime,
                                b"report-type\x00" as *const u8 as *const libc::c_char,
                            );
                            if !report_type.is_null()
                                && !(*report_type).pa_value.is_null()
                                && strcmp(
                                    (*report_type).pa_value,
                                    b"disposition-notification\x00" as *const u8
                                        as *const libc::c_char,
                                ) == 0i32
                            {
                                self.reports.push(mime);
                            } else {
                                any_part_added = self.parse_mime_recursive(
                                    (if !(*(*mime).mm_data.mm_multipart.mm_mp_list).first.is_null()
                                    {
                                        (*(*(*mime).mm_data.mm_multipart.mm_mp_list).first).data
                                    } else {
                                        ptr::null_mut()
                                    }) as *mut mailmime,
                                )
                            }
                        }
                    }
                    _ => {
                        let mut skip_part = ptr::null_mut();
                        let mut html_part = ptr::null_mut();
                        let mut plain_cnt = 0i32;
                        let mut html_cnt = 0i32;
                        cur = (*(*mime).mm_data.mm_multipart.mm_mp_list).first;
                        while !cur.is_null() {
                            let childmime_1 = (if !cur.is_null() {
                                (*cur).data
                            } else {
                                ptr::null_mut()
                            }) as *mut mailmime;
                            if mailmime_get_mime_type(childmime_1, ptr::null_mut(), ptr::null_mut())
                                == 60i32
                            {
                                plain_cnt += 1
                            } else if mailmime_get_mime_type(
                                childmime_1,
                                ptr::null_mut(),
                                ptr::null_mut(),
                            ) == 70i32
                            {
                                html_part = childmime_1;
                                html_cnt += 1
                            }
                            cur = if !cur.is_null() {
                                (*cur).next
                            } else {
                                ptr::null_mut()
                            }
                        }
                        if plain_cnt == 1i32 && html_cnt == 1i32 {
                            warn!(
                            self.context,
                            "HACK: multipart/mixed message found with PLAIN and HTML, we\'ll skip the HTML part as this seems to be unwanted."
                        );
                            skip_part = html_part
                        }
                        cur = (*(*mime).mm_data.mm_multipart.mm_mp_list).first;
                        while !cur.is_null() {
                            let childmime_2 = (if !cur.is_null() {
                                (*cur).data
                            } else {
                                ptr::null_mut()
                            }) as *mut mailmime;
                            if childmime_2 != skip_part {
                                if 0 != self.parse_mime_recursive(childmime_2) {
                                    any_part_added = 1i32
                                }
                            }
                            cur = if !cur.is_null() {
                                (*cur).next
                            } else {
                                ptr::null_mut()
                            }
                        }
                    }
                }
            }
            3 => {
                if self.header_root.is_null() {
                    self.header_root = (*mime).mm_data.mm_message.mm_fields;
                    hash_header(&mut self.header, self.header_root);
                }
                if !(*mime).mm_data.mm_message.mm_msg_mime.is_null() {
                    any_part_added =
                        self.parse_mime_recursive((*mime).mm_data.mm_message.mm_msg_mime);
                }
            }
            _ => {}
        }

        any_part_added
    }

    unsafe fn add_single_part_if_known(&mut self, mime: *mut mailmime) -> libc::c_int {
        let mut ok_to_continue = true;
        let old_part_count = self.parts.len();
        let mime_type: libc::c_int;
        let mime_data: *mut mailmime_data;
        let file_suffix: *mut libc::c_char = ptr::null_mut();
        let mut desired_filename: *mut libc::c_char = ptr::null_mut();
        let mut msg_type = Viewtype::Unknown;
        let mut raw_mime: *mut libc::c_char = ptr::null_mut();
        /* mmap_string_unref()'d if set */
        let mut transfer_decoding_buffer: *mut libc::c_char = ptr::null_mut();
        /* must not be free()'d */
        let mut decoded_data: *const libc::c_char = ptr::null();
        let mut decoded_data_bytes = 0;
        let mut simplifier: Option<Simplify> = None;
        if !(mime.is_null() || (*mime).mm_data.mm_single.is_null()) {
            mime_type = mailmime_get_mime_type(mime, &mut msg_type, &mut raw_mime);
            mime_data = (*mime).mm_data.mm_single;
            /* MAILMIME_DATA_FILE indicates, the data is in a file; AFAIK this is not used on parsing */
            if !((*mime_data).dt_type != MAILMIME_DATA_TEXT as libc::c_int
                || (*mime_data).dt_data.dt_text.dt_data.is_null()
                || (*mime_data).dt_data.dt_text.dt_length <= 0)
            {
                /* regard `Content-Transfer-Encoding:` */
                if mailmime_transfer_decode(
                    mime,
                    &mut decoded_data,
                    &mut decoded_data_bytes,
                    &mut transfer_decoding_buffer,
                ) {
                    /* no always error - but no data */
                    match mime_type {
                        60 | 70 => {
                            if simplifier.is_none() {
                                simplifier = Some(Simplify::new());
                            }
                            /* get from `Content-Type: text/...; charset=utf-8`; must not be free()'d */
                            let charset = mailmime_content_charset_get((*mime).mm_content_type);
                            if !charset.is_null()
                                && strcmp(charset, b"utf-8\x00" as *const u8 as *const libc::c_char)
                                    != 0i32
                                && strcmp(charset, b"UTF-8\x00" as *const u8 as *const libc::c_char)
                                    != 0i32
                            {
                                if let Some(encoding) = Charset::for_label(
                                    CStr::from_ptr(charset).to_str().unwrap().as_bytes(),
                                ) {
                                    let data = std::slice::from_raw_parts(
                                        decoded_data as *const u8,
                                        decoded_data_bytes,
                                    );

                                    let (res, _, _) = encoding.decode(data);
                                    if res.is_empty() {
                                        /* no error - but nothing to add */
                                        ok_to_continue = false;
                                    } else {
                                        let b = res.as_bytes();
                                        decoded_data = b.as_ptr() as *const libc::c_char;
                                        decoded_data_bytes = b.len();
                                        std::mem::forget(res);
                                    }
                                } else {
                                    warn!(
                                        self.context,
                                        "Cannot convert {} bytes from \"{}\" to \"utf-8\".",
                                        decoded_data_bytes as libc::c_int,
                                        as_str(charset),
                                    );
                                }
                            }
                            if ok_to_continue {
                                /* check header directly as is_send_by_messenger is not yet set up */
                                let is_msgrmsg =
                                    self.lookup_optional_field("Chat-Version").is_some();

                                let simplified_txt = if decoded_data_bytes <= 0
                                    || decoded_data.is_null()
                                {
                                    "".into()
                                } else {
                                    let input_c = strndup(decoded_data, decoded_data_bytes as _);
                                    let input = to_string_lossy(input_c);
                                    let is_html = mime_type == 70;
                                    free(input_c as *mut _);

                                    simplifier.unwrap().simplify(&input, is_html, is_msgrmsg)
                                };
                                if !simplified_txt.is_empty() {
                                    let mut part = Part::default();
                                    part.typ = Viewtype::Text;
                                    part.mimetype = mime_type;
                                    part.msg = Some(simplified_txt);
                                    part.msg_raw = {
                                        let raw_c = strndup(
                                            decoded_data,
                                            decoded_data_bytes as libc::c_ulong,
                                        );
                                        let raw = to_string_lossy(raw_c);
                                        free(raw_c.cast());
                                        Some(raw)
                                    };
                                    self.do_add_single_part(part);
                                }

                                if simplifier.unwrap().is_forwarded {
                                    self.is_forwarded = true;
                                }
                            }
                        }
                        80 | 90 | 100 | 110 | 111 => {
                            /* try to get file name from
                               `Content-Disposition: ... filename*=...`
                            or `Content-Disposition: ... filename*0*=... filename*1*=... filename*2*=...`
                            or `Content-Disposition: ... filename=...` */
                            let mut filename_parts = String::new();

                            for cur1 in (*(*(*mime).mm_mime_fields).fld_list).into_iter() {
                                let field = cur1 as *mut mailmime_field;
                                if !field.is_null()
                                    && (*field).fld_type
                                        == MAILMIME_FIELD_DISPOSITION as libc::c_int
                                    && !(*field).fld_data.fld_disposition.is_null()
                                {
                                    let file_disposition: *mut mailmime_disposition =
                                        (*field).fld_data.fld_disposition;
                                    if !file_disposition.is_null() {
                                        for cur2 in (*(*file_disposition).dsp_parms).into_iter() {
                                            let dsp_param = cur2 as *mut mailmime_disposition_parm;
                                            if !dsp_param.is_null() {
                                                if (*dsp_param).pa_type
                                                    == MAILMIME_DISPOSITION_PARM_PARAMETER
                                                        as libc::c_int
                                                    && !(*dsp_param).pa_data.pa_parameter.is_null()
                                                    && !(*(*dsp_param).pa_data.pa_parameter)
                                                        .pa_name
                                                        .is_null()
                                                    && strncmp(
                                                        (*(*dsp_param).pa_data.pa_parameter)
                                                            .pa_name,
                                                        b"filename*\x00" as *const u8
                                                            as *const libc::c_char,
                                                        9,
                                                    ) == 0i32
                                                {
                                                    filename_parts += &to_string_lossy(
                                                        (*(*dsp_param).pa_data.pa_parameter)
                                                            .pa_value,
                                                    );
                                                } else if (*dsp_param).pa_type
                                                    == MAILMIME_DISPOSITION_PARM_FILENAME
                                                        as libc::c_int
                                                {
                                                    desired_filename = dc_decode_header_words(
                                                        (*dsp_param).pa_data.pa_filename,
                                                    )
                                                }
                                            }
                                        }
                                    }
                                    break;
                                }
                            }
                            if !filename_parts.is_empty() {
                                free(desired_filename as *mut libc::c_void);
                                desired_filename =
                                    dc_decode_ext_header(filename_parts.as_bytes()).strdup();
                            }
                            if desired_filename.is_null() {
                                let param = mailmime_find_ct_parameter(
                                    mime,
                                    b"name\x00" as *const u8 as *const libc::c_char,
                                );
                                if !param.is_null()
                                    && !(*param).pa_value.is_null()
                                    && 0 != *(*param).pa_value.offset(0isize) as libc::c_int
                                {
                                    desired_filename = dc_strdup((*param).pa_value)
                                }
                            }
                            /* if there is still no filename, guess one */
                            if desired_filename.is_null() {
                                if !(*mime).mm_content_type.is_null()
                                    && !(*(*mime).mm_content_type).ct_subtype.is_null()
                                {
                                    desired_filename = dc_mprintf(
                                        b"file.%s\x00" as *const u8 as *const libc::c_char,
                                        (*(*mime).mm_content_type).ct_subtype,
                                    );
                                } else {
                                    ok_to_continue = false;
                                }
                            }
                            if ok_to_continue {
                                if strncmp(
                                    desired_filename,
                                    b"location\x00" as *const u8 as *const libc::c_char,
                                    8,
                                ) == 0i32
                                    && strncmp(
                                        desired_filename
                                            .offset(strlen(desired_filename) as isize)
                                            .offset(-4isize),
                                        b".kml\x00" as *const u8 as *const libc::c_char,
                                        4,
                                    ) == 0i32
                                {
                                    if !decoded_data.is_null() && decoded_data_bytes > 0 {
                                        let d = dc_null_terminate(
                                            decoded_data,
                                            decoded_data_bytes as i32,
                                        );
                                        self.location_kml =
                                            location::Kml::parse(self.context, as_str(d)).ok();
                                        free(d.cast());
                                    }
                                } else if strncmp(
                                    desired_filename,
                                    b"message\x00" as *const u8 as *const libc::c_char,
                                    7,
                                ) == 0i32
                                    && strncmp(
                                        desired_filename
                                            .offset(strlen(desired_filename) as isize)
                                            .offset(-4isize),
                                        b".kml\x00" as *const u8 as *const libc::c_char,
                                        4,
                                    ) == 0i32
                                {
                                    if !decoded_data.is_null() && decoded_data_bytes > 0 {
                                        let d = dc_null_terminate(
                                            decoded_data,
                                            decoded_data_bytes as i32,
                                        );
                                        self.message_kml =
                                            location::Kml::parse(self.context, as_str(d)).ok();
                                        free(d.cast());
                                    }
                                } else {
                                    dc_replace_bad_utf8_chars(desired_filename);
                                    self.do_add_single_file_part(
                                        msg_type,
                                        mime_type,
                                        as_str(raw_mime),
                                        decoded_data,
                                        decoded_data_bytes,
                                        desired_filename,
                                    );
                                }
                            }
                        }
                        _ => {}
                    }
                }
            }
        }
        /* add object? (we do not add all objects, eg. signatures etc. are ignored) */
        if !transfer_decoding_buffer.is_null() {
            mmap_string_unref(transfer_decoding_buffer);
        }
        free(file_suffix as *mut libc::c_void);
        free(desired_filename as *mut libc::c_void);
        free(raw_mime as *mut libc::c_void);
        (self.parts.len() > old_part_count) as libc::c_int
    }

    unsafe fn do_add_single_file_part(
        &mut self,
        msg_type: Viewtype,
        mime_type: libc::c_int,
        raw_mime: &str,
        decoded_data: *const libc::c_char,
        decoded_data_bytes: libc::size_t,
        desired_filename: *const libc::c_char,
    ) {
        /* create a free file name to use */
        let path_n_filename = dc_get_fine_pathNfilename(
            self.context,
            b"$BLOBDIR\x00" as *const u8 as *const libc::c_char,
            desired_filename,
        );
        if !path_n_filename.is_null() {
            /* copy data to file */
            if dc_write_file(
                self.context,
                path_n_filename,
                decoded_data as *const libc::c_void,
                decoded_data_bytes,
            ) != 0
            {
                let mut part = Part::default();
                part.typ = msg_type;
                part.mimetype = mime_type;
                part.bytes = decoded_data_bytes as libc::c_int;
                part.param.set(Param::File, as_str(path_n_filename));
                part.param.set(Param::MimeType, raw_mime);

                if mime_type == 80 {
                    assert!(!decoded_data.is_null(), "invalid image data");
                    let data = std::slice::from_raw_parts(
                        decoded_data as *const u8,
                        decoded_data_bytes as usize,
                    );

                    if let Ok((width, height)) = dc_get_filemeta(data) {
                        part.param.set_int(Param::Width, width as i32);
                        part.param.set_int(Param::Height, height as i32);
                    }
                }
                self.do_add_single_part(part);
            }
        }

        free(path_n_filename as *mut libc::c_void);
    }

    fn do_add_single_part(&mut self, mut part: Part) {
        if self.e2ee_helper.encrypted && self.e2ee_helper.signatures.len() > 0 {
            part.param.set_int(Param::GuranteeE2ee, 1);
        } else if self.e2ee_helper.encrypted {
            part.param.set_int(Param::ErroneousE2ee, 0x2);
        }
        self.parts.push(part);
    }

    pub fn is_mailinglist_message(&self) -> bool {
        if self.lookup_field("List-Id").is_some() {
            return true;
        }

        if let Some(precedence) = self.lookup_optional_field("Precedence") {
            if precedence == "list" || precedence == "bulk" {
                return true;
            }
        }

        false
    }

    pub unsafe fn sender_equals_recipient(&self) -> bool {
        if self.header_root.is_null() {
            return false;
        }

        let mut sender_equals_recipient = false;
        let mut fld_from: *const mailimf_from = ptr::null();

        /* get From: and check there is exactly one sender */
        let fld = mailimf_find_field(self.header_root, MAILIMF_FIELD_FROM as libc::c_int);
        if !(fld.is_null()
            || {
                fld_from = (*fld).fld_data.fld_from;
                fld_from.is_null()
            }
            || (*fld_from).frm_mb_list.is_null()
            || (*(*fld_from).frm_mb_list).mb_list.is_null()
            || (*(*(*fld_from).frm_mb_list).mb_list).count != 1i32)
        {
            let mb = (if !(*(*(*fld_from).frm_mb_list).mb_list).first.is_null() {
                (*(*(*(*fld_from).frm_mb_list).mb_list).first).data
            } else {
                ptr::null_mut()
            }) as *mut mailimf_mailbox;

            if !mb.is_null() {
                let from_addr_norm = addr_normalize(as_str((*mb).mb_addr_spec));
                let recipients = mailimf_get_recipients(self.header_root);
                if recipients.len() == 1 {
                    if recipients.contains(from_addr_norm) {
                        sender_equals_recipient = true;
                    }
                }
            }
        }

        sender_equals_recipient
    }

    pub fn repl_msg_by_error(&mut self, error_msg: impl AsRef<str>) {
        if self.parts.is_empty() {
            return;
        }

        let part = &mut self.parts[0];
        part.typ = Viewtype::Text;
        part.msg = Some(format!("[{}]", error_msg.as_ref()));
        self.parts.truncate(1);

        assert_eq!(self.parts.len(), 1);
    }
}

impl<'a> Drop for MimeParser<'a> {
    fn drop(&mut self) {
        if !self.header_protected.is_null() {
            unsafe { mailimf_fields_free(self.header_protected) };
        }
        if !self.mimeroot.is_null() {
            unsafe { mailmime_free(self.mimeroot) };
        }
        unsafe { self.e2ee_helper.thanks() };
    }
}

const DC_MIMETYPE_AC_SETUP_FILE: i32 = 111;

#[derive(Default, Debug, Clone)]
pub struct Part {
    pub typ: Viewtype,
    pub is_meta: bool,
    pub mimetype: i32,
    pub msg: Option<String>,
    pub msg_raw: Option<String>,
    pub bytes: i32,
    pub param: Params,
}

pub fn mailimf_find_first_addr(mb_list: *const mailimf_mailbox_list) -> Option<String> {
    if mb_list.is_null() {
        return None;
    }

    for cur in unsafe { (*(*mb_list).mb_list).into_iter() } {
        let mb = cur as *mut mailimf_mailbox;
        if !mb.is_null() && !unsafe { (*mb).mb_addr_spec.is_null() } {
            let addr = unsafe { as_str((*mb).mb_addr_spec) };
            return Some(addr_normalize(addr).to_string());
        }
    }

    None
}

unsafe fn hash_header(out: &mut HashMap<String, *mut mailimf_field>, in_0: *const mailimf_fields) {
    if in_0.is_null() {
        return;
    }

    for cur in (*(*in_0).fld_list).into_iter() {
        let field = cur as *mut mailimf_field;
        // TODO match on enums /rtn

        let key = match (*field).fld_type as libc::c_uint {
            MAILIMF_FIELD_RETURN_PATH => Some("Return-Path".to_string()),
            MAILIMF_FIELD_ORIG_DATE => Some("Date".to_string()),
            MAILIMF_FIELD_FROM => Some("From".to_string()),
            MAILIMF_FIELD_SENDER => Some("Sender".to_string()),
            MAILIMF_FIELD_REPLY_TO => Some("Reply-To".to_string()),
            MAILIMF_FIELD_TO => Some("To".to_string()),
            MAILIMF_FIELD_CC => Some("Cc".to_string()),
            MAILIMF_FIELD_BCC => Some("Bcc".to_string()),
            MAILIMF_FIELD_MESSAGE_ID => Some("Message-ID".to_string()),
            MAILIMF_FIELD_IN_REPLY_TO => Some("In-Reply-To".to_string()),
            MAILIMF_FIELD_REFERENCES => Some("References".to_string()),
            MAILIMF_FIELD_SUBJECT => Some("Subject".to_string()),
            MAILIMF_FIELD_OPTIONAL_FIELD => {
                // MAILIMF_FIELD_OPTIONAL_FIELD
                let optional_field = (*field).fld_data.fld_optional_field;
                // XXX the optional field sometimes contains invalid UTF8
                // which should not happen (according to the mime standard).
                // This might point to a bug in our mime parsing/processing
                // logic. As mmime/dc_mimeparser is scheduled fore replacement
                // anyway we just use a lossy conversion.

                if !optional_field.is_null() {
                    Some(to_string_lossy((*optional_field).fld_name))
                } else {
                    None
                }
            }
            _ => None,
        };
        if let Some(key) = key {
            if !out.contains_key(&key) || // key already exists, only overwrite known types (protected headers)
                (*field).fld_type != MAILIMF_FIELD_OPTIONAL_FIELD as i32 || key.starts_with("Chat-")
            {
                out.insert(key, field);
            }
        }
    }
}

unsafe fn mailmime_get_mime_type(
    mime: *mut mailmime,
    mut msg_type: *mut Viewtype,
    raw_mime: *mut *mut libc::c_char,
) -> libc::c_int {
    let c = (*mime).mm_content_type;
    let mut dummy = Viewtype::Unknown;

    if msg_type.is_null() {
        msg_type = &mut dummy
    }
    *msg_type = Viewtype::Unknown;
    if c.is_null() || (*c).ct_type.is_null() {
        return 0;
    }

    // TODO match on enums /rtn
    match (*(*c).ct_type).tp_type {
        1 => match (*(*(*c).ct_type).tp_data.tp_discrete_type).dt_type {
            1 => {
                if !mailmime_is_attachment_disposition(mime) {
                    if strcmp(
                        (*c).ct_subtype,
                        b"plain\x00" as *const u8 as *const libc::c_char,
                    ) == 0i32
                    {
                        *msg_type = Viewtype::Text;
                        return 60i32;
                    } else {
                        if strcmp(
                            (*c).ct_subtype,
                            b"html\x00" as *const u8 as *const libc::c_char,
                        ) == 0i32
                        {
                            *msg_type = Viewtype::Text;
                            return 70i32;
                        }
                    }
                }
                *msg_type = Viewtype::File;
                if !raw_mime.is_null() {
                    *raw_mime = reconcat_mime(Some("text"), as_opt_str((*c).ct_subtype)).strdup();
                }
                return 110i32;
            }
            2 => {
                if strcmp(
                    (*c).ct_subtype,
                    b"gif\x00" as *const u8 as *const libc::c_char,
                ) == 0i32
                {
                    *msg_type = Viewtype::Gif;
                } else if strcmp(
                    (*c).ct_subtype,
                    b"svg+xml\x00" as *const u8 as *const libc::c_char,
                ) == 0i32
                {
                    *msg_type = Viewtype::File;
                    if !raw_mime.is_null() {
                        *raw_mime =
                            reconcat_mime(Some("image"), as_opt_str((*c).ct_subtype)).strdup();
                    }
                    return 110i32;
                } else {
                    *msg_type = Viewtype::Image;
                }
                if !raw_mime.is_null() {
                    *raw_mime = reconcat_mime(Some("image"), as_opt_str((*c).ct_subtype)).strdup();
                }
                return 80i32;
            }
            3 => {
                *msg_type = Viewtype::Audio;
                if !raw_mime.is_null() {
                    *raw_mime = reconcat_mime(Some("audio"), as_opt_str((*c).ct_subtype)).strdup();
                }
                return 90i32;
            }
            4 => {
                *msg_type = Viewtype::Video;
                if !raw_mime.is_null() {
                    *raw_mime = reconcat_mime(Some("video"), as_opt_str((*c).ct_subtype)).strdup();
                }
                return 100i32;
            }
            _ => {
                *msg_type = Viewtype::File;
                if (*(*(*c).ct_type).tp_data.tp_discrete_type).dt_type
                    == MAILMIME_DISCRETE_TYPE_APPLICATION as libc::c_int
                    && strcmp(
                        (*c).ct_subtype,
                        b"autocrypt-setup\x00" as *const u8 as *const libc::c_char,
                    ) == 0i32
                {
                    if !raw_mime.is_null() {
                        *raw_mime = reconcat_mime(None, as_opt_str((*c).ct_subtype)).strdup();
                    }
                    return 111i32;
                }
                if !raw_mime.is_null() {
                    *raw_mime = reconcat_mime(
                        as_opt_str((*(*(*c).ct_type).tp_data.tp_discrete_type).dt_extension),
                        as_opt_str((*c).ct_subtype),
                    )
                    .strdup();
                }
                return 110i32;
            }
        },
        2 => {
            if (*(*(*c).ct_type).tp_data.tp_composite_type).ct_type
                == MAILMIME_COMPOSITE_TYPE_MULTIPART as libc::c_int
            {
                if strcmp(
                    (*c).ct_subtype,
                    b"alternative\x00" as *const u8 as *const libc::c_char,
                ) == 0i32
                {
                    return 10i32;
                } else if strcmp(
                    (*c).ct_subtype,
                    b"related\x00" as *const u8 as *const libc::c_char,
                ) == 0i32
                {
                    return 20i32;
                } else if strcmp(
                    (*c).ct_subtype,
                    b"encrypted\x00" as *const u8 as *const libc::c_char,
                ) == 0i32
                {
                    return 40i32;
                } else if strcmp(
                    (*c).ct_subtype,
                    b"signed\x00" as *const u8 as *const libc::c_char,
                ) == 0i32
                {
                    return 46i32;
                } else if strcmp(
                    (*c).ct_subtype,
                    b"mixed\x00" as *const u8 as *const libc::c_char,
                ) == 0i32
                {
                    return 30i32;
                } else if strcmp(
                    (*c).ct_subtype,
                    b"report\x00" as *const u8 as *const libc::c_char,
                ) == 0i32
                {
                    return 45i32;
                } else {
                    return 50i32;
                }
            } else {
                if (*(*(*c).ct_type).tp_data.tp_composite_type).ct_type
                    == MAILMIME_COMPOSITE_TYPE_MESSAGE as libc::c_int
                {
                    return 0i32;
                }
            }
        }
        _ => {}
    }

    0
}

fn reconcat_mime(typ: Option<&str>, subtype: Option<&str>) -> String {
    let typ = typ.unwrap_or("application");
    let subtype = subtype.unwrap_or("octet-stream");

    format!("{}/{}", typ, subtype)
}

unsafe fn mailmime_is_attachment_disposition(mime: *mut mailmime) -> bool {
    if (*mime).mm_mime_fields.is_null() {
        return false;
    }

    for cur in (*(*(*mime).mm_mime_fields).fld_list).into_iter() {
        let field = cur as *mut mailmime_field;
        if !field.is_null()
            && (*field).fld_type == MAILMIME_FIELD_DISPOSITION as libc::c_int
            && !(*field).fld_data.fld_disposition.is_null()
        {
            if !(*(*field).fld_data.fld_disposition).dsp_type.is_null()
                && (*(*(*field).fld_data.fld_disposition).dsp_type).dsp_type
                    == MAILMIME_DISPOSITION_TYPE_ATTACHMENT as libc::c_int
            {
                return true;
            }
        }
    }

    false
}

/* low-level-tools for working with mailmime structures directly */
pub unsafe fn mailmime_find_ct_parameter(
    mime: *mut mailmime,
    name: *const libc::c_char,
) -> *mut mailmime_parameter {
    if mime.is_null()
        || name.is_null()
        || (*mime).mm_content_type.is_null()
        || (*(*mime).mm_content_type).ct_parameters.is_null()
    {
        return ptr::null_mut();
    }

    for cur in (*(*(*mime).mm_content_type).ct_parameters).into_iter() {
        let param = cur as *mut mailmime_parameter;
        if !param.is_null() && !(*param).pa_name.is_null() {
            if strcmp((*param).pa_name, name) == 0i32 {
                return param;
            }
        }
    }

    ptr::null_mut()
}

<<<<<<< HEAD
unsafe fn dc_mimeparser_add_single_part_if_known(
    mimeparser: &mut dc_mimeparser_t,
    mime: *mut mailmime,
) -> libc::c_int {
    let mut ok_to_continue = true;
    let old_part_count = mimeparser.parts.len();
    let mime_type: libc::c_int;
    let mime_data: *mut mailmime_data;
    let file_suffix: *mut libc::c_char = ptr::null_mut();
    let mut desired_filename: *mut libc::c_char = ptr::null_mut();
    let mut msg_type = Viewtype::Unknown;
    let mut raw_mime: *mut libc::c_char = ptr::null_mut();
    /* mmap_string_unref()'d if set */
    let mut transfer_decoding_buffer: *mut libc::c_char = ptr::null_mut();
    /* must not be free()'d */
    let mut decoded_data: *const libc::c_char = ptr::null();
    let mut decoded_data_bytes = 0;
    let mut simplifier: Option<Simplify> = None;
    if !(mime.is_null() || (*mime).mm_data.mm_single.is_null()) {
        mime_type = mailmime_get_mime_type(mime, &mut msg_type, &mut raw_mime);
        mime_data = (*mime).mm_data.mm_single;
        /* MAILMIME_DATA_FILE indicates, the data is in a file; AFAIK this is not used on parsing */
        if !((*mime_data).dt_type != MAILMIME_DATA_TEXT as libc::c_int
            || (*mime_data).dt_data.dt_text.dt_data.is_null()
            || (*mime_data).dt_data.dt_text.dt_length <= 0)
        {
            /* regard `Content-Transfer-Encoding:` */
            if mailmime_transfer_decode(
                mime,
                &mut decoded_data,
                &mut decoded_data_bytes,
                &mut transfer_decoding_buffer,
            ) {
                /* no always error - but no data */
                match mime_type {
                    60 | 70 => {
                        if simplifier.is_none() {
                            simplifier = Some(Simplify::new());
                        }
                        /* get from `Content-Type: text/...; charset=utf-8`; must not be free()'d */
                        let charset = mailmime_content_charset_get((*mime).mm_content_type);
                        if !charset.is_null()
                            && strcmp(charset, b"utf-8\x00" as *const u8 as *const libc::c_char)
                                != 0i32
                            && strcmp(charset, b"UTF-8\x00" as *const u8 as *const libc::c_char)
                                != 0i32
                        {
                            if let Some(encoding) = Charset::for_label(
                                CStr::from_ptr(charset).to_str().unwrap().as_bytes(),
                            ) {
                                let data = std::slice::from_raw_parts(
                                    decoded_data as *const u8,
                                    decoded_data_bytes,
                                );

                                let (res, _, _) = encoding.decode(data);
                                info!(mimeparser.context, "decoded message: '{}'", res);
                                if res.is_empty() {
                                    /* no error - but nothing to add */
                                    ok_to_continue = false;
                                } else {
                                    let b = res.as_bytes();
                                    decoded_data = b.as_ptr() as *const libc::c_char;
                                    decoded_data_bytes = b.len();
                                    std::mem::forget(res);
                                }
                            } else {
                                warn!(
                                    mimeparser.context,
                                    "Cannot convert {} bytes from \"{}\" to \"utf-8\".",
                                    decoded_data_bytes as libc::c_int,
                                    as_str(charset),
                                );
                            }
                        }
                        if ok_to_continue {
                            /* check header directly as is_send_by_messenger is not yet set up */
                            let is_msgrmsg =
                                !dc_mimeparser_lookup_optional_field(&mimeparser, "Chat-Version")
                                    .is_null();

                            let simplified_txt =
                                if decoded_data_bytes <= 0 || decoded_data.is_null() {
                                    "".into()
                                } else {
                                    let input_c = strndup(decoded_data, decoded_data_bytes as _);
                                    let input = to_string_lossy(input_c);
                                    let is_html = mime_type == 70;
                                    free(input_c as *mut _);

                                    simplifier.unwrap().simplify(&input, is_html, is_msgrmsg)
                                };
                            if !simplified_txt.is_empty() {
                                let mut part = dc_mimepart_new();
                                part.type_0 = Viewtype::Text;
                                part.int_mimetype = mime_type;
                                part.msg = Some(simplified_txt);
                                part.msg_raw = {
                                    let raw_c =
                                        strndup(decoded_data, decoded_data_bytes as libc::c_ulong);
                                    let raw = to_string_lossy(raw_c);
                                    free(raw_c.cast());
                                    Some(raw)
                                };
                                do_add_single_part(mimeparser, part);
                            }

                            if simplifier.unwrap().is_forwarded {
                                mimeparser.is_forwarded = true;
                            }
                        }
                    }
                    80 | 90 | 100 | 110 | 111 => {
                        /* try to get file name from
                           `Content-Disposition: ... filename*=...`
                        or `Content-Disposition: ... filename*0*=... filename*1*=... filename*2*=...`
                        or `Content-Disposition: ... filename=...` */
                        let mut filename_parts = String::new();
                        let mut cur1: *mut clistiter = (*(*(*mime).mm_mime_fields).fld_list).first;
                        while !cur1.is_null() {
                            let field: *mut mailmime_field = (if !cur1.is_null() {
                                (*cur1).data
                            } else {
                                ptr::null_mut()
                            })
                                as *mut mailmime_field;
                            if !field.is_null()
                                && (*field).fld_type == MAILMIME_FIELD_DISPOSITION as libc::c_int
                                && !(*field).fld_data.fld_disposition.is_null()
                            {
                                let file_disposition: *mut mailmime_disposition =
                                    (*field).fld_data.fld_disposition;
                                if !file_disposition.is_null() {
                                    let mut cur2: *mut clistiter =
                                        (*(*file_disposition).dsp_parms).first;
                                    while !cur2.is_null() {
                                        let dsp_param: *mut mailmime_disposition_parm =
                                            (if !cur2.is_null() {
                                                (*cur2).data
                                            } else {
                                                ptr::null_mut()
                                            })
                                                as *mut mailmime_disposition_parm;
                                        if !dsp_param.is_null() {
                                            if (*dsp_param).pa_type
                                                == MAILMIME_DISPOSITION_PARM_PARAMETER
                                                    as libc::c_int
                                                && !(*dsp_param).pa_data.pa_parameter.is_null()
                                                && !(*(*dsp_param).pa_data.pa_parameter)
                                                    .pa_name
                                                    .is_null()
                                                && strncmp(
                                                    (*(*dsp_param).pa_data.pa_parameter).pa_name,
                                                    b"filename*\x00" as *const u8
                                                        as *const libc::c_char,
                                                    9,
                                                ) == 0i32
                                            {
                                                filename_parts += &to_string_lossy(
                                                    (*(*dsp_param).pa_data.pa_parameter).pa_value,
                                                );
                                            } else if (*dsp_param).pa_type
                                                == MAILMIME_DISPOSITION_PARM_FILENAME as libc::c_int
                                            {
                                                desired_filename = dc_decode_header_words(
                                                    (*dsp_param).pa_data.pa_filename,
                                                )
                                            }
                                        }
                                        cur2 = if !cur2.is_null() {
                                            (*cur2).next
                                        } else {
                                            ptr::null_mut()
                                        }
                                    }
                                }
                                break;
                            } else {
                                cur1 = if !cur1.is_null() {
                                    (*cur1).next
                                } else {
                                    ptr::null_mut()
                                }
                            }
                        }
                        if !filename_parts.is_empty() {
                            free(desired_filename as *mut libc::c_void);
                            desired_filename =
                                dc_decode_ext_header(filename_parts.as_bytes()).strdup();
                        }
                        if desired_filename.is_null() {
                            let param = mailmime_find_ct_parameter(
                                mime,
                                b"name\x00" as *const u8 as *const libc::c_char,
                            );
                            if !param.is_null()
                                && !(*param).pa_value.is_null()
                                && 0 != *(*param).pa_value.offset(0isize) as libc::c_int
                            {
                                desired_filename = dc_strdup((*param).pa_value)
                            }
                        }
                        /* if there is still no filename, guess one */
                        if desired_filename.is_null() {
                            if !(*mime).mm_content_type.is_null()
                                && !(*(*mime).mm_content_type).ct_subtype.is_null()
                            {
                                desired_filename = format!(
                                    "file.{}",
                                    as_str((*(*mime).mm_content_type).ct_subtype)
                                )
                                .strdup();
                            } else {
                                ok_to_continue = false;
                            }
                        }
                        if ok_to_continue {
                            if strncmp(
                                desired_filename,
                                b"location\x00" as *const u8 as *const libc::c_char,
                                8,
                            ) == 0i32
                                && strncmp(
                                    desired_filename
                                        .offset(strlen(desired_filename) as isize)
                                        .offset(-4isize),
                                    b".kml\x00" as *const u8 as *const libc::c_char,
                                    4,
                                ) == 0i32
                            {
                                if !decoded_data.is_null() && decoded_data_bytes > 0 {
                                    let d =
                                        dc_null_terminate(decoded_data, decoded_data_bytes as i32);
                                    mimeparser.location_kml =
                                        location::Kml::parse(mimeparser.context, as_str(d)).ok();
                                    free(d.cast());
                                }
                            } else if strncmp(
                                desired_filename,
                                b"message\x00" as *const u8 as *const libc::c_char,
                                7,
                            ) == 0i32
                                && strncmp(
                                    desired_filename
                                        .offset(strlen(desired_filename) as isize)
                                        .offset(-4isize),
                                    b".kml\x00" as *const u8 as *const libc::c_char,
                                    4,
                                ) == 0i32
                            {
                                if !decoded_data.is_null() && decoded_data_bytes > 0 {
                                    let d =
                                        dc_null_terminate(decoded_data, decoded_data_bytes as i32);
                                    mimeparser.message_kml =
                                        location::Kml::parse(mimeparser.context, as_str(d)).ok();
                                    free(d.cast());
                                }
                            } else {
                                dc_replace_bad_utf8_chars(desired_filename);
                                do_add_single_file_part(
                                    mimeparser,
                                    msg_type,
                                    mime_type,
                                    as_str(raw_mime),
                                    decoded_data,
                                    decoded_data_bytes,
                                    desired_filename,
                                );
                            }
                        }
                    }
                    _ => {}
                }
            }
        }
    }
    /* add object? (we do not add all objects, eg. signatures etc. are ignored) */
    if !transfer_decoding_buffer.is_null() {
        mmap_string_unref(transfer_decoding_buffer);
    }
    free(file_suffix as *mut libc::c_void);
    free(desired_filename as *mut libc::c_void);
    free(raw_mime as *mut libc::c_void);
    (mimeparser.parts.len() > old_part_count) as libc::c_int
}

#[allow(non_snake_case)]
unsafe fn do_add_single_file_part(
    parser: &mut dc_mimeparser_t,
    msg_type: Viewtype,
    mime_type: libc::c_int,
    raw_mime: &str,
    decoded_data: *const libc::c_char,
    decoded_data_bytes: libc::size_t,
    desired_filename: *const libc::c_char,
) {
    let path_filename =
        dc_get_fine_path_filename((*parser).context, "$BLOBDIR", as_str(desired_filename));
    let bytes = std::slice::from_raw_parts(decoded_data as *const u8, decoded_data_bytes);

    /* copy data to file */
    if dc_write_file((*parser).context, &path_filename, bytes) {
        let mut part = dc_mimepart_new();
        part.type_0 = msg_type;
        part.int_mimetype = mime_type;
        part.bytes = decoded_data_bytes as libc::c_int;
        part.param.set(Param::File, path_filename.to_string_lossy());
        part.param.set(Param::MimeType, raw_mime);
        if mime_type == 80 {
            assert!(!decoded_data.is_null(), "invalid image data");
            let data =
                std::slice::from_raw_parts(decoded_data as *const u8, decoded_data_bytes as usize);

            if let Ok((width, height)) = dc_get_filemeta(data) {
                part.param.set_int(Param::Width, width as i32);
                part.param.set_int(Param::Height, height as i32);
            }
        }
        do_add_single_part(parser, part);
    }
}

unsafe fn do_add_single_part(parser: &mut dc_mimeparser_t, mut part: dc_mimepart_t) {
    if (*parser).e2ee_helper.encrypted && (*parser).e2ee_helper.signatures.len() > 0 {
        part.param.set_int(Param::GuranteeE2ee, 1);
    } else if (*parser).e2ee_helper.encrypted {
        part.param.set_int(Param::ErroneousE2ee, 0x2);
    }
    parser.parts.push(part);
}

=======
>>>>>>> e7108362
pub unsafe fn mailmime_transfer_decode(
    mime: *mut mailmime,
    ret_decoded_data: *mut *const libc::c_char,
    ret_decoded_data_bytes: *mut libc::size_t,
    ret_to_mmap_string_unref: *mut *mut libc::c_char,
) -> bool {
    let mut mime_transfer_encoding = MAILMIME_MECHANISM_BINARY as libc::c_int;
    let mime_data: *mut mailmime_data;

    /* must not be free()'d */
    let decoded_data: *const libc::c_char;
    let mut decoded_data_bytes = 0;

    /* mmap_string_unref()'d if set */
    let mut transfer_decoding_buffer: *mut libc::c_char = ptr::null_mut();
    if mime.is_null()
        || ret_decoded_data.is_null()
        || ret_decoded_data_bytes.is_null()
        || ret_to_mmap_string_unref.is_null()
        || !(*ret_decoded_data).is_null()
        || *ret_decoded_data_bytes != 0
        || !(*ret_to_mmap_string_unref).is_null()
    {
        return false;
    }
    mime_data = (*mime).mm_data.mm_single;
    if !(*mime).mm_mime_fields.is_null() {
        for cur in (*(*(*mime).mm_mime_fields).fld_list).into_iter() {
            let field = cur as *mut mailmime_field;

            if !field.is_null()
                && (*field).fld_type == MAILMIME_FIELD_TRANSFER_ENCODING as libc::c_int
                && !(*field).fld_data.fld_encoding.is_null()
            {
                mime_transfer_encoding = (*(*field).fld_data.fld_encoding).enc_type;
                break;
            }
        }
    }

    if mime_transfer_encoding == MAILMIME_MECHANISM_7BIT as libc::c_int
        || mime_transfer_encoding == MAILMIME_MECHANISM_8BIT as libc::c_int
        || mime_transfer_encoding == MAILMIME_MECHANISM_BINARY as libc::c_int
    {
        decoded_data = (*mime_data).dt_data.dt_text.dt_data;
        decoded_data_bytes = (*mime_data).dt_data.dt_text.dt_length;
        if decoded_data.is_null() || decoded_data_bytes <= 0 {
            return false;
        }
    } else {
        let mut current_index = 0;
        let r = mailmime_part_parse(
            (*mime_data).dt_data.dt_text.dt_data,
            (*mime_data).dt_data.dt_text.dt_length,
            &mut current_index,
            mime_transfer_encoding,
            &mut transfer_decoding_buffer,
            &mut decoded_data_bytes,
        );
        if r != MAILIMF_NO_ERROR as libc::c_int
            || transfer_decoding_buffer.is_null()
            || decoded_data_bytes <= 0
        {
            return false;
        }
        decoded_data = transfer_decoding_buffer;
    }

    *ret_decoded_data = decoded_data;
    *ret_decoded_data_bytes = decoded_data_bytes;
    *ret_to_mmap_string_unref = transfer_decoding_buffer;

    true
}

pub unsafe fn mailimf_get_recipients(imffields: *mut mailimf_fields) -> HashSet<String> {
    /* returned addresses are normalized. */
    let mut recipients: HashSet<String> = Default::default();

    for cur in (*(*imffields).fld_list).into_iter() {
        let fld = cur as *mut mailimf_field;

        let fld_to: *mut mailimf_to;
        let fld_cc: *mut mailimf_cc;

        let mut addr_list: *mut mailimf_address_list = ptr::null_mut();
        // TODO match on enums /rtn
        match (*fld).fld_type {
            13 => {
                fld_to = (*fld).fld_data.fld_to;
                if !fld_to.is_null() {
                    addr_list = (*fld_to).to_addr_list
                }
            }
            14 => {
                fld_cc = (*fld).fld_data.fld_cc;
                if !fld_cc.is_null() {
                    addr_list = (*fld_cc).cc_addr_list
                }
            }
            _ => {}
        }

        if !addr_list.is_null() {
            for cur2 in (*(*addr_list).ad_list).into_iter() {
                let adr = cur2 as *mut mailimf_address;

                if !adr.is_null() {
                    if (*adr).ad_type == MAILIMF_ADDRESS_MAILBOX as libc::c_int {
                        mailimf_get_recipients_add_addr(&mut recipients, (*adr).ad_data.ad_mailbox);
                    } else if (*adr).ad_type == MAILIMF_ADDRESS_GROUP as libc::c_int {
                        let group: *mut mailimf_group = (*adr).ad_data.ad_group;
                        if !group.is_null() && !(*group).grp_mb_list.is_null() {
                            for cur3 in (*(*(*group).grp_mb_list).mb_list).into_iter() {
                                mailimf_get_recipients_add_addr(
                                    &mut recipients,
                                    cur3 as *mut mailimf_mailbox,
                                );
                            }
                        }
                    }
                }
            }
        }
    }

    recipients
}

fn mailimf_get_recipients_add_addr(recipients: &mut HashSet<String>, mb: *mut mailimf_mailbox) {
    if !mb.is_null() {
        let addr_norm = addr_normalize(as_str(unsafe { (*mb).mb_addr_spec }));
        recipients.insert(addr_norm.into());
    }
}

/*the result is a pointer to mime, must not be freed*/
pub unsafe fn mailimf_find_field(
    header: *mut mailimf_fields,
    wanted_fld_type: libc::c_int,
) -> *mut mailimf_field {
    if header.is_null() || (*header).fld_list.is_null() {
        return ptr::null_mut();
    }
    let mut cur1: *mut clistiter = (*(*header).fld_list).first;
    while !cur1.is_null() {
        let field: *mut mailimf_field = (if !cur1.is_null() {
            (*cur1).data
        } else {
            ptr::null_mut()
        }) as *mut mailimf_field;
        if !field.is_null() {
            if (*field).fld_type == wanted_fld_type {
                return field;
            }
        }
        cur1 = if !cur1.is_null() {
            (*cur1).next
        } else {
            ptr::null_mut()
        }
    }

    ptr::null_mut()
}

/*the result is a pointer to mime, must not be freed*/
pub unsafe fn mailmime_find_mailimf_fields(mime: *mut mailmime) -> *mut mailimf_fields {
    if mime.is_null() {
        return ptr::null_mut();
    }

    match (*mime).mm_type as _ {
        MAILMIME_MULTIPLE => {
            let mut cur: *mut clistiter = (*(*mime).mm_data.mm_multipart.mm_mp_list).first;
            while !cur.is_null() {
                let header: *mut mailimf_fields = mailmime_find_mailimf_fields(
                    (if !cur.is_null() {
                        (*cur).data
                    } else {
                        ptr::null_mut()
                    }) as *mut mailmime,
                );
                if !header.is_null() {
                    return header;
                }
                cur = if !cur.is_null() {
                    (*cur).next
                } else {
                    ptr::null_mut()
                }
            }
        }
        MAILMIME_MESSAGE => return (*mime).mm_data.mm_message.mm_fields,
        _ => {}
    }

    ptr::null_mut()
}

pub unsafe fn mailimf_find_optional_field(
    header: *mut mailimf_fields,
    wanted_fld_name: *const libc::c_char,
) -> *mut mailimf_optional_field {
    if header.is_null() || (*header).fld_list.is_null() {
        return ptr::null_mut();
    }
    let mut cur1: *mut clistiter = (*(*header).fld_list).first;
    while !cur1.is_null() {
        let field: *mut mailimf_field = (if !cur1.is_null() {
            (*cur1).data
        } else {
            ptr::null_mut()
        }) as *mut mailimf_field;
        if !field.is_null() && (*field).fld_type == MAILIMF_FIELD_OPTIONAL_FIELD as libc::c_int {
            let optional_field: *mut mailimf_optional_field = (*field).fld_data.fld_optional_field;
            if !optional_field.is_null()
                && !(*optional_field).fld_name.is_null()
                && !(*optional_field).fld_value.is_null()
                && strcasecmp((*optional_field).fld_name, wanted_fld_name) == 0i32
            {
                return optional_field;
            }
        }
        cur1 = if !cur1.is_null() {
            (*cur1).next
        } else {
            ptr::null_mut()
        }
    }

    ptr::null_mut()
}

#[cfg(test)]
mod tests {
    use super::*;
    use crate::test_utils::*;
    use std::ffi::CStr;

    #[test]
    fn test_mailmime_parse() {
        unsafe {
            let txt: *const libc::c_char =
                b"FieldA: ValueA\nFieldB: ValueB\n\x00" as *const u8 as *const libc::c_char;
            let mut mime: *mut mailmime = ptr::null_mut();
            let mut dummy = 0;
            let res = mailmime_parse(txt, strlen(txt), &mut dummy, &mut mime);

            assert_eq!(res, MAIL_NO_ERROR as libc::c_int);
            assert!(!mime.is_null());

            let fields: *mut mailimf_fields = mailmime_find_mailimf_fields(mime);
            assert!(!fields.is_null());

            let mut of_a: *mut mailimf_optional_field = mailimf_find_optional_field(
                fields,
                b"fielda\x00" as *const u8 as *const libc::c_char,
            );

            assert!(!of_a.is_null());
            assert!(!(*of_a).fld_value.is_null());
            assert_eq!(
                CStr::from_ptr((*of_a).fld_name as *const libc::c_char)
                    .to_str()
                    .unwrap(),
                "FieldA",
            );
            assert_eq!(
                CStr::from_ptr((*of_a).fld_value as *const libc::c_char)
                    .to_str()
                    .unwrap(),
                "ValueA",
            );

            of_a = mailimf_find_optional_field(
                fields,
                b"FIELDA\x00" as *const u8 as *const libc::c_char,
            );

            assert!(!of_a.is_null());
            assert!(!(*of_a).fld_value.is_null());
            assert_eq!(
                CStr::from_ptr((*of_a).fld_name as *const libc::c_char)
                    .to_str()
                    .unwrap(),
                "FieldA",
            );
            assert_eq!(
                CStr::from_ptr((*of_a).fld_value as *const libc::c_char)
                    .to_str()
                    .unwrap(),
                "ValueA",
            );

            let of_b: *mut mailimf_optional_field = mailimf_find_optional_field(
                fields,
                b"FieldB\x00" as *const u8 as *const libc::c_char,
            );

            assert!(!of_b.is_null());
            assert!(!(*of_b).fld_value.is_null());
            assert_eq!(
                CStr::from_ptr((*of_b).fld_value as *const libc::c_char)
                    .to_str()
                    .unwrap(),
                "ValueB",
            );

            mailmime_free(mime);
        }
    }
    #[test]
    fn test_mimeparser_with_context() {
        unsafe {
            let context = dummy_context();
            let raw = b"Content-Type: multipart/mixed; boundary=\"==break==\";\nSubject: outer-subject\nX-Special-A: special-a\nFoo: Bar\nChat-Version: 0.0\n\n--==break==\nContent-Type: text/plain; protected-headers=\"v1\";\nSubject: inner-subject\nX-Special-B: special-b\nFoo: Xy\nChat-Version: 1.0\n\ntest1\n\n--==break==--\n\n\x00";
            let mut mimeparser = MimeParser::new(&context.ctx);
            mimeparser.parse(&raw[..]);

            assert_eq!(mimeparser.subject, Some("inner-subject".into()));

            let of = mimeparser.lookup_optional_field("X-Special-A").unwrap();
            assert_eq!(&of, "special-a");

            let of = mimeparser.lookup_optional_field("Foo").unwrap();
            assert_eq!(&of, "Bar");

            let of = mimeparser.lookup_optional_field("Chat-Version").unwrap();
            assert_eq!(&of, "1.0");
            assert_eq!(mimeparser.parts.len(), 1);
        }
    }
}<|MERGE_RESOLUTION|>--- conflicted
+++ resolved
@@ -1,5 +1,5 @@
 use std::collections::{HashMap, HashSet};
-use std::ffi::CStr;
+use std::ffi::{CStr, CString};
 use std::ptr;
 
 use charset::Charset;
@@ -198,20 +198,6 @@
                         prepend_subject = 0i32
                     }
                 }
-<<<<<<< HEAD
-                .trim();
-
-                if !subj.is_empty() {
-                    for part in mimeparser.parts.iter_mut() {
-                        if part.type_0 == Viewtype::Text {
-                            let new_txt = format!(
-                                "{} – {}",
-                                subj,
-                                part.msg.as_ref().expect("missing msg part")
-                            );
-                            part.msg = Some(new_txt);
-                            break;
-=======
                 if 0 != prepend_subject {
                     let subj = if let Some(n) = subject.find('[') {
                         &subject[0..n]
@@ -221,21 +207,16 @@
                     .trim();
 
                     if !subj.is_empty() {
-                        let subj_c = CString::yolo(subj);
                         for part in self.parts.iter_mut() {
                             if part.typ == Viewtype::Text {
-                                let msg_c = part.msg.as_ref().unwrap().strdup();
-                                let new_txt: *mut libc::c_char = dc_mprintf(
-                                    b"%s \xe2\x80\x93 %s\x00" as *const u8 as *const libc::c_char,
-                                    subj_c.as_ptr(),
-                                    msg_c,
+                                let new_txt = format!(
+                                    "{} – {}",
+                                    subj,
+                                    part.msg.as_ref().expect("missing msg part")
                                 );
-                                free(msg_c.cast());
-                                part.msg = Some(to_string_lossy(new_txt));
-                                free(new_txt.cast());
+                                part.msg = Some(new_txt);
                                 break;
                             }
->>>>>>> e7108362
                         }
                     }
                 }
@@ -326,7 +307,7 @@
         self.parts.iter_mut().rev().find(|part| !part.is_meta)
     }
 
-    /* the following functions can be used only after a call to dc_mimeparser_parse() */
+    /* the following functions can be used only after a call to parse() */
 
     pub fn lookup_field(&self, field_name: &str) -> Option<*mut mailimf_field> {
         match self.header.get(field_name) {
@@ -820,10 +801,11 @@
                                 if !(*mime).mm_content_type.is_null()
                                     && !(*(*mime).mm_content_type).ct_subtype.is_null()
                                 {
-                                    desired_filename = dc_mprintf(
-                                        b"file.%s\x00" as *const u8 as *const libc::c_char,
-                                        (*(*mime).mm_content_type).ct_subtype,
-                                    );
+                                    desired_filename = format!(
+                                        "file.{}",
+                                        as_str((*(*mime).mm_content_type).ct_subtype)
+                                    )
+                                    .strdup();
                                 } else {
                                     ok_to_continue = false;
                                 }
@@ -911,44 +893,32 @@
         desired_filename: *const libc::c_char,
     ) {
         /* create a free file name to use */
-        let path_n_filename = dc_get_fine_pathNfilename(
-            self.context,
-            b"$BLOBDIR\x00" as *const u8 as *const libc::c_char,
-            desired_filename,
-        );
-        if !path_n_filename.is_null() {
-            /* copy data to file */
-            if dc_write_file(
-                self.context,
-                path_n_filename,
-                decoded_data as *const libc::c_void,
-                decoded_data_bytes,
-            ) != 0
-            {
-                let mut part = Part::default();
-                part.typ = msg_type;
-                part.mimetype = mime_type;
-                part.bytes = decoded_data_bytes as libc::c_int;
-                part.param.set(Param::File, as_str(path_n_filename));
-                part.param.set(Param::MimeType, raw_mime);
-
-                if mime_type == 80 {
-                    assert!(!decoded_data.is_null(), "invalid image data");
-                    let data = std::slice::from_raw_parts(
-                        decoded_data as *const u8,
-                        decoded_data_bytes as usize,
-                    );
-
-                    if let Ok((width, height)) = dc_get_filemeta(data) {
-                        part.param.set_int(Param::Width, width as i32);
-                        part.param.set_int(Param::Height, height as i32);
-                    }
-                }
-                self.do_add_single_part(part);
-            }
-        }
-
-        free(path_n_filename as *mut libc::c_void);
+        let path_filename =
+            dc_get_fine_path_filename(self.context, "$BLOBDIR", as_str(desired_filename));
+        let bytes = std::slice::from_raw_parts(decoded_data as *const u8, decoded_data_bytes);
+
+        /* copy data to file */
+        if dc_write_file(self.context, &path_filename, bytes) {
+            let mut part = Part::default();
+            part.typ = msg_type;
+            part.mimetype = mime_type;
+            part.bytes = decoded_data_bytes as libc::c_int;
+            part.param.set(Param::File, path_filename.to_string_lossy());
+            part.param.set(Param::MimeType, raw_mime);
+            if mime_type == 80 {
+                assert!(!decoded_data.is_null(), "invalid image data");
+                let data = std::slice::from_raw_parts(
+                    decoded_data as *const u8,
+                    decoded_data_bytes as usize,
+                );
+
+                if let Ok((width, height)) = dc_get_filemeta(data) {
+                    part.param.set_int(Param::Width, width as i32);
+                    part.param.set_int(Param::Height, height as i32);
+                }
+            }
+            self.do_add_single_part(part);
+        }
     }
 
     fn do_add_single_part(&mut self, mut part: Part) {
@@ -1338,340 +1308,6 @@
     ptr::null_mut()
 }
 
-<<<<<<< HEAD
-unsafe fn dc_mimeparser_add_single_part_if_known(
-    mimeparser: &mut dc_mimeparser_t,
-    mime: *mut mailmime,
-) -> libc::c_int {
-    let mut ok_to_continue = true;
-    let old_part_count = mimeparser.parts.len();
-    let mime_type: libc::c_int;
-    let mime_data: *mut mailmime_data;
-    let file_suffix: *mut libc::c_char = ptr::null_mut();
-    let mut desired_filename: *mut libc::c_char = ptr::null_mut();
-    let mut msg_type = Viewtype::Unknown;
-    let mut raw_mime: *mut libc::c_char = ptr::null_mut();
-    /* mmap_string_unref()'d if set */
-    let mut transfer_decoding_buffer: *mut libc::c_char = ptr::null_mut();
-    /* must not be free()'d */
-    let mut decoded_data: *const libc::c_char = ptr::null();
-    let mut decoded_data_bytes = 0;
-    let mut simplifier: Option<Simplify> = None;
-    if !(mime.is_null() || (*mime).mm_data.mm_single.is_null()) {
-        mime_type = mailmime_get_mime_type(mime, &mut msg_type, &mut raw_mime);
-        mime_data = (*mime).mm_data.mm_single;
-        /* MAILMIME_DATA_FILE indicates, the data is in a file; AFAIK this is not used on parsing */
-        if !((*mime_data).dt_type != MAILMIME_DATA_TEXT as libc::c_int
-            || (*mime_data).dt_data.dt_text.dt_data.is_null()
-            || (*mime_data).dt_data.dt_text.dt_length <= 0)
-        {
-            /* regard `Content-Transfer-Encoding:` */
-            if mailmime_transfer_decode(
-                mime,
-                &mut decoded_data,
-                &mut decoded_data_bytes,
-                &mut transfer_decoding_buffer,
-            ) {
-                /* no always error - but no data */
-                match mime_type {
-                    60 | 70 => {
-                        if simplifier.is_none() {
-                            simplifier = Some(Simplify::new());
-                        }
-                        /* get from `Content-Type: text/...; charset=utf-8`; must not be free()'d */
-                        let charset = mailmime_content_charset_get((*mime).mm_content_type);
-                        if !charset.is_null()
-                            && strcmp(charset, b"utf-8\x00" as *const u8 as *const libc::c_char)
-                                != 0i32
-                            && strcmp(charset, b"UTF-8\x00" as *const u8 as *const libc::c_char)
-                                != 0i32
-                        {
-                            if let Some(encoding) = Charset::for_label(
-                                CStr::from_ptr(charset).to_str().unwrap().as_bytes(),
-                            ) {
-                                let data = std::slice::from_raw_parts(
-                                    decoded_data as *const u8,
-                                    decoded_data_bytes,
-                                );
-
-                                let (res, _, _) = encoding.decode(data);
-                                info!(mimeparser.context, "decoded message: '{}'", res);
-                                if res.is_empty() {
-                                    /* no error - but nothing to add */
-                                    ok_to_continue = false;
-                                } else {
-                                    let b = res.as_bytes();
-                                    decoded_data = b.as_ptr() as *const libc::c_char;
-                                    decoded_data_bytes = b.len();
-                                    std::mem::forget(res);
-                                }
-                            } else {
-                                warn!(
-                                    mimeparser.context,
-                                    "Cannot convert {} bytes from \"{}\" to \"utf-8\".",
-                                    decoded_data_bytes as libc::c_int,
-                                    as_str(charset),
-                                );
-                            }
-                        }
-                        if ok_to_continue {
-                            /* check header directly as is_send_by_messenger is not yet set up */
-                            let is_msgrmsg =
-                                !dc_mimeparser_lookup_optional_field(&mimeparser, "Chat-Version")
-                                    .is_null();
-
-                            let simplified_txt =
-                                if decoded_data_bytes <= 0 || decoded_data.is_null() {
-                                    "".into()
-                                } else {
-                                    let input_c = strndup(decoded_data, decoded_data_bytes as _);
-                                    let input = to_string_lossy(input_c);
-                                    let is_html = mime_type == 70;
-                                    free(input_c as *mut _);
-
-                                    simplifier.unwrap().simplify(&input, is_html, is_msgrmsg)
-                                };
-                            if !simplified_txt.is_empty() {
-                                let mut part = dc_mimepart_new();
-                                part.type_0 = Viewtype::Text;
-                                part.int_mimetype = mime_type;
-                                part.msg = Some(simplified_txt);
-                                part.msg_raw = {
-                                    let raw_c =
-                                        strndup(decoded_data, decoded_data_bytes as libc::c_ulong);
-                                    let raw = to_string_lossy(raw_c);
-                                    free(raw_c.cast());
-                                    Some(raw)
-                                };
-                                do_add_single_part(mimeparser, part);
-                            }
-
-                            if simplifier.unwrap().is_forwarded {
-                                mimeparser.is_forwarded = true;
-                            }
-                        }
-                    }
-                    80 | 90 | 100 | 110 | 111 => {
-                        /* try to get file name from
-                           `Content-Disposition: ... filename*=...`
-                        or `Content-Disposition: ... filename*0*=... filename*1*=... filename*2*=...`
-                        or `Content-Disposition: ... filename=...` */
-                        let mut filename_parts = String::new();
-                        let mut cur1: *mut clistiter = (*(*(*mime).mm_mime_fields).fld_list).first;
-                        while !cur1.is_null() {
-                            let field: *mut mailmime_field = (if !cur1.is_null() {
-                                (*cur1).data
-                            } else {
-                                ptr::null_mut()
-                            })
-                                as *mut mailmime_field;
-                            if !field.is_null()
-                                && (*field).fld_type == MAILMIME_FIELD_DISPOSITION as libc::c_int
-                                && !(*field).fld_data.fld_disposition.is_null()
-                            {
-                                let file_disposition: *mut mailmime_disposition =
-                                    (*field).fld_data.fld_disposition;
-                                if !file_disposition.is_null() {
-                                    let mut cur2: *mut clistiter =
-                                        (*(*file_disposition).dsp_parms).first;
-                                    while !cur2.is_null() {
-                                        let dsp_param: *mut mailmime_disposition_parm =
-                                            (if !cur2.is_null() {
-                                                (*cur2).data
-                                            } else {
-                                                ptr::null_mut()
-                                            })
-                                                as *mut mailmime_disposition_parm;
-                                        if !dsp_param.is_null() {
-                                            if (*dsp_param).pa_type
-                                                == MAILMIME_DISPOSITION_PARM_PARAMETER
-                                                    as libc::c_int
-                                                && !(*dsp_param).pa_data.pa_parameter.is_null()
-                                                && !(*(*dsp_param).pa_data.pa_parameter)
-                                                    .pa_name
-                                                    .is_null()
-                                                && strncmp(
-                                                    (*(*dsp_param).pa_data.pa_parameter).pa_name,
-                                                    b"filename*\x00" as *const u8
-                                                        as *const libc::c_char,
-                                                    9,
-                                                ) == 0i32
-                                            {
-                                                filename_parts += &to_string_lossy(
-                                                    (*(*dsp_param).pa_data.pa_parameter).pa_value,
-                                                );
-                                            } else if (*dsp_param).pa_type
-                                                == MAILMIME_DISPOSITION_PARM_FILENAME as libc::c_int
-                                            {
-                                                desired_filename = dc_decode_header_words(
-                                                    (*dsp_param).pa_data.pa_filename,
-                                                )
-                                            }
-                                        }
-                                        cur2 = if !cur2.is_null() {
-                                            (*cur2).next
-                                        } else {
-                                            ptr::null_mut()
-                                        }
-                                    }
-                                }
-                                break;
-                            } else {
-                                cur1 = if !cur1.is_null() {
-                                    (*cur1).next
-                                } else {
-                                    ptr::null_mut()
-                                }
-                            }
-                        }
-                        if !filename_parts.is_empty() {
-                            free(desired_filename as *mut libc::c_void);
-                            desired_filename =
-                                dc_decode_ext_header(filename_parts.as_bytes()).strdup();
-                        }
-                        if desired_filename.is_null() {
-                            let param = mailmime_find_ct_parameter(
-                                mime,
-                                b"name\x00" as *const u8 as *const libc::c_char,
-                            );
-                            if !param.is_null()
-                                && !(*param).pa_value.is_null()
-                                && 0 != *(*param).pa_value.offset(0isize) as libc::c_int
-                            {
-                                desired_filename = dc_strdup((*param).pa_value)
-                            }
-                        }
-                        /* if there is still no filename, guess one */
-                        if desired_filename.is_null() {
-                            if !(*mime).mm_content_type.is_null()
-                                && !(*(*mime).mm_content_type).ct_subtype.is_null()
-                            {
-                                desired_filename = format!(
-                                    "file.{}",
-                                    as_str((*(*mime).mm_content_type).ct_subtype)
-                                )
-                                .strdup();
-                            } else {
-                                ok_to_continue = false;
-                            }
-                        }
-                        if ok_to_continue {
-                            if strncmp(
-                                desired_filename,
-                                b"location\x00" as *const u8 as *const libc::c_char,
-                                8,
-                            ) == 0i32
-                                && strncmp(
-                                    desired_filename
-                                        .offset(strlen(desired_filename) as isize)
-                                        .offset(-4isize),
-                                    b".kml\x00" as *const u8 as *const libc::c_char,
-                                    4,
-                                ) == 0i32
-                            {
-                                if !decoded_data.is_null() && decoded_data_bytes > 0 {
-                                    let d =
-                                        dc_null_terminate(decoded_data, decoded_data_bytes as i32);
-                                    mimeparser.location_kml =
-                                        location::Kml::parse(mimeparser.context, as_str(d)).ok();
-                                    free(d.cast());
-                                }
-                            } else if strncmp(
-                                desired_filename,
-                                b"message\x00" as *const u8 as *const libc::c_char,
-                                7,
-                            ) == 0i32
-                                && strncmp(
-                                    desired_filename
-                                        .offset(strlen(desired_filename) as isize)
-                                        .offset(-4isize),
-                                    b".kml\x00" as *const u8 as *const libc::c_char,
-                                    4,
-                                ) == 0i32
-                            {
-                                if !decoded_data.is_null() && decoded_data_bytes > 0 {
-                                    let d =
-                                        dc_null_terminate(decoded_data, decoded_data_bytes as i32);
-                                    mimeparser.message_kml =
-                                        location::Kml::parse(mimeparser.context, as_str(d)).ok();
-                                    free(d.cast());
-                                }
-                            } else {
-                                dc_replace_bad_utf8_chars(desired_filename);
-                                do_add_single_file_part(
-                                    mimeparser,
-                                    msg_type,
-                                    mime_type,
-                                    as_str(raw_mime),
-                                    decoded_data,
-                                    decoded_data_bytes,
-                                    desired_filename,
-                                );
-                            }
-                        }
-                    }
-                    _ => {}
-                }
-            }
-        }
-    }
-    /* add object? (we do not add all objects, eg. signatures etc. are ignored) */
-    if !transfer_decoding_buffer.is_null() {
-        mmap_string_unref(transfer_decoding_buffer);
-    }
-    free(file_suffix as *mut libc::c_void);
-    free(desired_filename as *mut libc::c_void);
-    free(raw_mime as *mut libc::c_void);
-    (mimeparser.parts.len() > old_part_count) as libc::c_int
-}
-
-#[allow(non_snake_case)]
-unsafe fn do_add_single_file_part(
-    parser: &mut dc_mimeparser_t,
-    msg_type: Viewtype,
-    mime_type: libc::c_int,
-    raw_mime: &str,
-    decoded_data: *const libc::c_char,
-    decoded_data_bytes: libc::size_t,
-    desired_filename: *const libc::c_char,
-) {
-    let path_filename =
-        dc_get_fine_path_filename((*parser).context, "$BLOBDIR", as_str(desired_filename));
-    let bytes = std::slice::from_raw_parts(decoded_data as *const u8, decoded_data_bytes);
-
-    /* copy data to file */
-    if dc_write_file((*parser).context, &path_filename, bytes) {
-        let mut part = dc_mimepart_new();
-        part.type_0 = msg_type;
-        part.int_mimetype = mime_type;
-        part.bytes = decoded_data_bytes as libc::c_int;
-        part.param.set(Param::File, path_filename.to_string_lossy());
-        part.param.set(Param::MimeType, raw_mime);
-        if mime_type == 80 {
-            assert!(!decoded_data.is_null(), "invalid image data");
-            let data =
-                std::slice::from_raw_parts(decoded_data as *const u8, decoded_data_bytes as usize);
-
-            if let Ok((width, height)) = dc_get_filemeta(data) {
-                part.param.set_int(Param::Width, width as i32);
-                part.param.set_int(Param::Height, height as i32);
-            }
-        }
-        do_add_single_part(parser, part);
-    }
-}
-
-unsafe fn do_add_single_part(parser: &mut dc_mimeparser_t, mut part: dc_mimepart_t) {
-    if (*parser).e2ee_helper.encrypted && (*parser).e2ee_helper.signatures.len() > 0 {
-        part.param.set_int(Param::GuranteeE2ee, 1);
-    } else if (*parser).e2ee_helper.encrypted {
-        part.param.set_int(Param::ErroneousE2ee, 0x2);
-    }
-    parser.parts.push(part);
-}
-
-=======
->>>>>>> e7108362
 pub unsafe fn mailmime_transfer_decode(
     mime: *mut mailmime,
     ret_decoded_data: *mut *const libc::c_char,
