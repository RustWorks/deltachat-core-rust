--- conflicted
+++ resolved
@@ -49,15 +49,9 @@
 
     info!(context, "Scanned QR code: {}", qr);
 
-<<<<<<< HEAD
-    if qr.starts_with(OPENPGP4FPR_SCHEME) {
+    if starts_with_ignore_case(qr, OPENPGP4FPR_SCHEME) {
         decode_openpgp(context, qr).await
-    } else if qr.starts_with(DCACCOUNT_SCHEME) {
-=======
-    if starts_with_ignore_case(qr, OPENPGP4FPR_SCHEME) {
-        decode_openpgp(context, qr)
     } else if starts_with_ignore_case(qr, DCACCOUNT_SCHEME) {
->>>>>>> 3ee81cbe
         decode_account(context, qr)
     } else if qr.starts_with(MAILTO_SCHEME) {
         decode_mailto(context, qr).await
@@ -536,22 +530,18 @@
         assert_ne!(res.get_id(), 0);
         assert_eq!(res.get_text1().unwrap(), "test ? test !");
 
-<<<<<<< HEAD
+        // Test it again with lowercased "openpgp4fpr:" uri scheme
+        let res = check_qr(
+            &ctx.ctx,
+            "openpgp4fpr:79252762C34C5096AF57958F4FC3D21A81B0F0A7#a=cli%40deltachat.de&g=test%20%3F+test%20%21&x=h-0oKQf2CDK&i=9JEXlxAqGM0&s=0V7LzL9cxRL"
+        ).await;
+
+        println!("{:?}", res);
+        assert_eq!(res.get_state(), LotState::QrAskVerifyGroup);
+        assert_ne!(res.get_id(), 0);
+        assert_eq!(res.get_text1().unwrap(), "test ? test !");
+
         let contact = Contact::get_by_id(&ctx.ctx, res.get_id()).await.unwrap();
-=======
-        // Test it again with lowercased "openpgp4fpr:" uri scheme
-        let res = check_qr(
-            &ctx.ctx,
-            "openpgp4fpr:79252762C34C5096AF57958F4FC3D21A81B0F0A7#a=cli%40deltachat.de&g=test%20%3F+test%20%21&x=h-0oKQf2CDK&i=9JEXlxAqGM0&s=0V7LzL9cxRL"
-        );
-
-        println!("{:?}", res);
-        assert_eq!(res.get_state(), LotState::QrAskVerifyGroup);
-        assert_ne!(res.get_id(), 0);
-        assert_eq!(res.get_text1().unwrap(), "test ? test !");
-
-        let contact = Contact::get_by_id(&ctx.ctx, res.get_id()).unwrap();
->>>>>>> 3ee81cbe
         assert_eq!(contact.get_addr(), "cli@deltachat.de");
     }
 
@@ -568,21 +558,17 @@
         assert_eq!(res.get_state(), LotState::QrAskVerifyContact);
         assert_ne!(res.get_id(), 0);
 
-<<<<<<< HEAD
+        // Test it again with lowercased "openpgp4fpr:" uri scheme
+        let res = check_qr(
+            &ctx.ctx,
+            "openpgp4fpr:79252762C34C5096AF57958F4FC3D21A81B0F0A7#a=cli%40deltachat.de&n=J%C3%B6rn%20P.+P.&i=TbnwJ6lSvD5&s=0ejvbdFSQxB"
+        ).await;
+
+        println!("{:?}", res);
+        assert_eq!(res.get_state(), LotState::QrAskVerifyContact);
+        assert_ne!(res.get_id(), 0);
+
         let contact = Contact::get_by_id(&ctx.ctx, res.get_id()).await.unwrap();
-=======
-        // Test it again with lowercased "openpgp4fpr:" uri scheme
-        let res = check_qr(
-            &ctx.ctx,
-            "openpgp4fpr:79252762C34C5096AF57958F4FC3D21A81B0F0A7#a=cli%40deltachat.de&n=J%C3%B6rn%20P.+P.&i=TbnwJ6lSvD5&s=0ejvbdFSQxB"
-        );
-
-        println!("{:?}", res);
-        assert_eq!(res.get_state(), LotState::QrAskVerifyContact);
-        assert_ne!(res.get_id(), 0);
-
-        let contact = Contact::get_by_id(&ctx.ctx, res.get_id()).unwrap();
->>>>>>> 3ee81cbe
         assert_eq!(contact.get_addr(), "cli@deltachat.de");
         assert_eq!(contact.get_name(), "Jörn P. P.");
     }
@@ -603,15 +589,13 @@
         );
         assert_eq!(res.get_id(), 0);
 
-<<<<<<< HEAD
-        let res = check_qr(&ctx.ctx, "OPENPGP4FPR:12345678901234567890").await;
-=======
         // Test it again with lowercased "openpgp4fpr:" uri scheme
 
         let res = check_qr(
             &ctx.ctx,
             "openpgp4fpr:1234567890123456789012345678901234567890",
-        );
+        )
+        .await;
         assert_eq!(res.get_state(), LotState::QrFprWithoutAddr);
         assert_eq!(
             res.get_text1().unwrap(),
@@ -619,8 +603,7 @@
         );
         assert_eq!(res.get_id(), 0);
 
-        let res = check_qr(&ctx.ctx, "OPENPGP4FPR:12345678901234567890");
->>>>>>> 3ee81cbe
+        let res = check_qr(&ctx.ctx, "OPENPGP4FPR:12345678901234567890").await;
         assert_eq!(res.get_state(), LotState::QrError);
         assert_eq!(res.get_id(), 0);
     }
@@ -641,7 +624,8 @@
         let res = check_qr(
             &ctx.ctx,
             "dcaccount:https://example.org/new_email?t=1w_7wDjgjelxeX884x96v3",
-        );
+        )
+        .await;
         assert_eq!(res.get_state(), LotState::QrAccount);
         assert_eq!(res.get_text1().unwrap(), "example.org");
     }
@@ -661,7 +645,8 @@
         let res = check_qr(
             &ctx.ctx,
             "dcaccount:http://example.org/new_email?t=1w_7wDjgjelxeX884x96v3",
-        );
+        )
+        .await;
         assert_eq!(res.get_state(), LotState::QrError);
         assert!(res.get_text1().is_some());
     }
