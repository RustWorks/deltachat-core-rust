--- conflicted
+++ resolved
@@ -102,7 +102,7 @@
         /// Server domain name.
         domain: String,
     },
-<<<<<<< HEAD
+
     /// Provides a backup that can be retrieve.
     ///
     /// This contains all the data needed to connect to a device and download a backup from
@@ -116,10 +116,8 @@
         /// The format is somewhat opaque, but `sendme` can deserialise this.
         ticket: sendme::provider::Ticket,
     },
-=======
 
     /// Ask the user if they want to use the given service for video chats.
->>>>>>> c9db41a7
     WebrtcInstance {
         /// Server domain name.
         domain: String,
